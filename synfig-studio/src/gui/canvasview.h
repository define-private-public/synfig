--- conflicted
+++ resolved
@@ -427,13 +427,8 @@
 
 	void refresh_rend_desc();
 
-<<<<<<< HEAD
-	void toggle_duck_mask(Duckmatic::Type type);
-
 	void mask_bone_ducks();
 
-=======
->>>>>>> fb5ba9ce
 	Gtk::Widget *create_work_area();
 
 	Gtk::Widget *create_time_bar();
