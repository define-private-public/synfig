/* === S Y N F I G ========================================================= */
/*!	\file duckmatic.cpp
**	\brief Template File
**
**	$Id$
**
**	\legal
**	Copyright (c) 2002-2005 Robert B. Quattlebaum Jr., Adrian Bentley
**	Copyright (c) 2007, 2008 Chris Moore
**	Copyright (c) 2009, 2011 Nikita Kitaev
**  Copyright (c) 2011 Carlos López
**
**	This package is free software; you can redistribute it and/or
**	modify it under the terms of the GNU General Public License as
**	published by the Free Software Foundation; either version 2 of
**	the License, or (at your option) any later version.
**
**	This package is distributed in the hope that it will be useful,
**	but WITHOUT ANY WARRANTY; without even the implied warranty of
**	MERCHANTABILITY or FITNESS FOR A PARTICULAR PURPOSE. See the GNU
**	General Public License for more details.
**	\endlegal
*/
/* ========================================================================= */

/* === H E A D E R S ======================================================= */

#ifdef USING_PCH
#	include "pch.h"
#else
#ifdef HAVE_CONFIG_H
#	include <config.h>
#endif
#include <fstream>
#include <iostream>
#include <algorithm>

#include <ETL/hermite>

#include "duckmatic.h"
#include "ducktransform_scale.h"
#include "ducktransform_translate.h"
#include "ducktransform_rotate.h"
#include <synfigapp/value_desc.h>
#include <synfigapp/canvasinterface.h>
#include <synfig/general.h>
#include <synfig/paramdesc.h>
#include <synfig/valuenode_timedswap.h>
#include <synfig/valuenode_animated.h>
#include <synfig/valuenode_composite.h>
#include <synfig/valuenode_range.h>
#include <synfig/valuenode_scale.h>
#include <synfig/valuenode_bline.h>
#include <synfig/valuenode_wplist.h>
#include <synfig/valuenode_blinecalctangent.h>
#include <synfig/valuenode_blinecalcvertex.h>
#include <synfig/valuenode_blinecalcwidth.h>
#include <synfig/valuenode_staticlist.h>
#include <synfig/valuenode_bone.h>
#include <synfig/valuenode_boneinfluence.h>
#include <synfig/valuenode_boneweightpair.h>

#include <synfig/curve_helper.h>

#include <sigc++/retype_return.h>
#include <sigc++/retype.h>
#include <sigc++/hide.h>
#include <sigc++/bind.h>

#include "ducktransform_matrix.h"
#include "ducktransform_rotate.h"
#include "ducktransform_translate.h"
#include "ducktransform_scale.h"
#include "ducktransform_origin.h"
#include "canvasview.h"

#include "onemoment.h"

#include "general.h"

#endif

/* === U S I N G =========================================================== */

using namespace std;
using namespace etl;
using namespace synfig;
using namespace studio;

/* === M A C R O S ========================================================= */

/* 0.33333333333333333 makes for nice short tangent handles,
   1.0 makes them draw as their real length */
#define TANGENT_HANDLE_SCALE 0.33333333333333333

/* leave this alone or the bezier won't lie on top of the bline */
#define TANGENT_BEZIER_SCALE 0.33333333333333333

/* === G L O B A L S ======================================================= */

/* === P R O C E D U R E S ================================================= */

/* === M E T H O D S ======================================================= */

/* === E N T R Y P O I N T ================================================= */

Duckmatic::Duckmatic(etl::loose_handle<synfigapp::CanvasInterface> canvas_interface):
	canvas_interface(canvas_interface),
	type_mask(Duck::TYPE_ALL-Duck::TYPE_WIDTH-Duck::TYPE_BONE_SETUP-Duck::TYPE_BONE_RECURSIVE-Duck::TYPE_WIDTHPOINT_POSITION),
	grid_snap(false),
	guide_snap(false),
	grid_size(1.0/4.0,1.0/4.0),
	show_persistent_strokes(true)
{
	axis_lock=false;
	drag_offset_=Point(0,0);
	clear_duck_dragger();
	clear_bezier_dragger();
	zoom=prev_zoom=1.0;
}

Duckmatic::~Duckmatic()
{
	clear_ducks();

	if (Duck::duck_count)
		synfig::error("%d ducks not yet deleted!", Duck::duck_count);

	if (getenv("SYNFIG_DEBUG_DESTRUCTORS"))
		synfig::info("Duckmatic::~Duckmatic(): Deleted");
}

void
Duckmatic::clear_ducks()
{
	for(;!duck_changed_connections.empty();duck_changed_connections.pop_back())duck_changed_connections.back().disconnect();

	duck_data_share_map.clear();
	duck_map.clear();

	//duck_list_.clear();
	bezier_list_.clear();
	stroke_list_.clear();

	if(show_persistent_strokes)
		stroke_list_=persistent_stroke_list_;
}


bool
Duckmatic::duck_is_selected(const etl::handle<Duck> &duck)const
{
	return duck && selected_ducks.count(duck->get_guid());
}

void
Duckmatic::set_grid_size(const synfig::Vector &s)
{
	if(grid_size!=s)
	{
		grid_size=s;
		signal_grid_changed();
	}
}

void
Duckmatic::set_grid_snap(bool x)
{
	if(grid_snap!=x)
	{
		grid_snap=x;
		signal_grid_changed();
	}
}

void
Duckmatic::set_guide_snap(bool x)
{
	if(guide_snap!=x)
	{
		guide_snap=x;
		signal_grid_changed();
	}
}

Duckmatic::GuideList::iterator
Duckmatic::find_guide_x(synfig::Point pos, float radius)
{
	GuideList::iterator iter,best(guide_list_x_.end());
	float dist(radius);
	for(iter=guide_list_x_.begin();iter!=guide_list_x_.end();++iter)
	{
		float amount(abs(*iter-pos[0]));
		if(amount<dist)
		{
			dist=amount;
			best=iter;
		}
	}
	return best;
}

Duckmatic::GuideList::iterator
Duckmatic::find_guide_y(synfig::Point pos, float radius)
{
	GuideList::iterator iter,best(guide_list_y_.end());
	float dist(radius);
	for(iter=guide_list_y_.begin();iter!=guide_list_y_.end();++iter)
	{
		float amount(abs(*iter-pos[1]));
		if(amount<=dist)
		{
			dist=amount;
			best=iter;
		}
	}
	return best;
}

void
Duckmatic::clear_selected_ducks()
{
	selected_ducks.clear();
	signal_duck_selection_changed_();
}

etl::handle<Duckmatic::Duck>
Duckmatic::get_selected_duck()const
{
	if(selected_ducks.empty() || duck_map.empty())
		return 0;
	return duck_map.find(*selected_ducks.begin())->second;
}

etl::handle<Duckmatic::Bezier>
Duckmatic::get_selected_bezier()const
{
	return selected_bezier;
}

void
Duckmatic::refresh_selected_ducks()
{
/*
	std::set<etl::handle<Duck> >::iterator iter;
	std::set<etl::handle<Duck> > new_set;
	if(duck_list().empty())
	{
		selected_duck_list.clear();
		signal_duck_selection_changed_();
		return;
	}

	for(iter=selected_duck_list.begin();iter!=selected_duck_list.end();++iter)
	{
		etl::handle<Duck> similar(find_similar_duck(*iter));
		if(similar)
		{
			new_set.insert(similar);
		}
	}
	selected_duck_list=new_set;
*/
	GUIDSet old_set(selected_ducks);
	GUIDSet::const_iterator iter;

	for(iter=old_set.begin();iter!=old_set.end();++iter)
	{
		if(duck_map.count(*iter)==0)
			selected_ducks.erase(*iter);
	}

	signal_duck_selection_changed_();
}

bool
Duckmatic::is_duck_group_selectable(const etl::handle<Duck>& x)const
{
	const Type type(get_type_mask());

	if (((x->get_type() && (!(type & x->get_type()))) ||
		 !x->get_editable()))
		return false;

	synfigapp::ValueDesc value_desc(x->get_value_desc());
	if(value_desc.parent_is_layer_param() && type & Duck::TYPE_POSITION)
	{
		Layer::Handle layer(value_desc.get_layer());
		String layer_name(layer->get_name());

		if (layer_name == "outline" || layer_name == "region" || layer_name == "plant" ||
			layer_name == "polygon" || layer_name == "curve_gradient" || layer_name == "advanced_outline")
			return false;

		if((layer_name=="PasteCanvas"|| layer_name=="paste_canvas") &&
		   !layer->get_param("children_lock").get(bool()))
			return false;
	}
	else if (value_desc.parent_is_value_node())
	{
		if (ValueNode_BLineCalcVertex::Handle::cast_dynamic(value_desc.get_value_node()))
			return false;
		if (value_desc.parent_is_linkable_value_node())
		{
			LinkableValueNode::Handle parent_value_node(value_desc.get_parent_value_node());
			if (ValueNode_Composite::Handle::cast_dynamic(parent_value_node))
			{
				if (parent_value_node->get_type() == ValueBase::TYPE_BLINEPOINT &&
					ValueNode_BLineCalcVertex::Handle::cast_dynamic(
						parent_value_node->get_link("point")))
					return false;
				// widths ducks of the widthpoints
				// Do not avoid selection of the width ducks from widthpoints
				//if (parent_value_node->get_type() == ValueBase::TYPE_WIDTHPOINT)
				//	return false;
			}
			else if (ValueNode_BLine::Handle::cast_dynamic(parent_value_node))
			{
				ValueNode_Composite::Handle composite(ValueNode_Composite::Handle::cast_dynamic(
														  value_desc.get_value_node()));
				if (composite &&
					ValueNode_BLineCalcVertex::Handle::cast_dynamic(composite->get_link("point")))
					return false;
			}
			// position ducks of the widthpoints
			else if (ValueNode_WPList::Handle::cast_dynamic(parent_value_node))
				return false;

		}
	}
	return true;
}

void
Duckmatic::select_all_ducks()
{
	DuckMap::const_iterator iter;
	for(iter=duck_map.begin();iter!=duck_map.end();++iter)
		if(is_duck_group_selectable(iter->second))
			select_duck(iter->second);
		else
			unselect_duck(iter->second);
}

void
Duckmatic::unselect_all_ducks()
{
	DuckMap::const_iterator iter;
	for(iter=duck_map.begin();iter!=duck_map.end();++iter)
		unselect_duck(iter->second);
}

void
Duckmatic::toggle_select_ducks_in_box(const synfig::Vector& tl,const synfig::Vector& br)
{
	Vector vmin, vmax;
	vmin[0]=std::min(tl[0],br[0]);
	vmin[1]=std::min(tl[1],br[1]);
	vmax[0]=std::max(tl[0],br[0]);
	vmax[1]=std::max(tl[1],br[1]);

	DuckMap::const_iterator iter;
	for(iter=duck_map.begin();iter!=duck_map.end();++iter)
	{
		Point p(iter->second->get_trans_point());
		if(p[0]<=vmax[0] && p[0]>=vmin[0] && p[1]<=vmax[1] && p[1]>=vmin[1] &&
		   is_duck_group_selectable(iter->second))
			toggle_select_duck(iter->second);
	}
}

void
Duckmatic::select_ducks_in_box(const synfig::Vector& tl,const synfig::Vector& br)
{
	Vector vmin, vmax;
	vmin[0]=std::min(tl[0],br[0]);
	vmin[1]=std::min(tl[1],br[1]);
	vmax[0]=std::max(tl[0],br[0]);
	vmax[1]=std::max(tl[1],br[1]);

//	Type type(get_type_mask());

	DuckMap::const_iterator iter;
	for(iter=duck_map.begin();iter!=duck_map.end();++iter)
	{
		Point p(iter->second->get_trans_point());
		if(p[0]<=vmax[0] && p[0]>=vmin[0] && p[1]<=vmax[1] && p[1]>=vmin[1])
		{
			if(is_duck_group_selectable(iter->second))
				select_duck(iter->second);
		}
	}
}

int
Duckmatic::count_selected_ducks()const
{
	return selected_ducks.size();
}

void
Duckmatic::select_duck(const etl::handle<Duck> &duck)
{
	if(duck)
	{
		selected_ducks.insert(duck->get_guid());
		signal_duck_selection_changed_();
	}
}

DuckList
Duckmatic::get_selected_ducks()const
{
	DuckList ret;
	GUIDSet::const_iterator iter;
	const Type type(get_type_mask());

	for(iter=selected_ducks.begin();iter!=selected_ducks.end();++iter)
	{
		const DuckMap::const_iterator d_iter(duck_map.find(*iter));

		if(d_iter==duck_map.end())
			continue;

		if(( d_iter->second->get_type() && (!(type & d_iter->second->get_type())) ) )
			continue;

		ret.push_back(d_iter->second);
	}
	return ret;
}

DuckList
Duckmatic::get_duck_list()const
{
	DuckList ret;
	DuckMap::const_iterator iter;
	for(iter=duck_map.begin();iter!=duck_map.end();++iter) if (iter->second->get_type()&Duck::TYPE_POSITION) ret.push_back(iter->second);
	for(iter=duck_map.begin();iter!=duck_map.end();++iter) if (iter->second->get_type()&Duck::TYPE_VERTEX  ) ret.push_back(iter->second);
	for(iter=duck_map.begin();iter!=duck_map.end();++iter) if (iter->second->get_type()&Duck::TYPE_TANGENT ) ret.push_back(iter->second);
	for(iter=duck_map.begin();iter!=duck_map.end();++iter)
		if (!(iter->second->get_type()&Duck::TYPE_POSITION) &&
			!(iter->second->get_type()&Duck::TYPE_VERTEX) &&
			!(iter->second->get_type()&Duck::TYPE_TANGENT))
			ret.push_back(iter->second);
	return ret;
}

void
Duckmatic::unselect_duck(const etl::handle<Duck> &duck)
{
	if(duck && selected_ducks.count(duck->get_guid()))
	{
		selected_ducks.erase(duck->get_guid());
		signal_duck_selection_changed_();
	}
}

void
Duckmatic::toggle_select_duck(const etl::handle<Duck> &duck)
{
	if(duck_is_selected(duck))
		unselect_duck(duck);
	else
		select_duck(duck);
}

void
Duckmatic::translate_selected_ducks(const synfig::Vector& vector)
{
	if(duck_dragger_)
		duck_dragger_->duck_drag(this,vector);
}

void
Duckmatic::start_duck_drag(const synfig::Vector& offset)
{
	if(duck_dragger_)
		duck_dragger_->begin_duck_drag(this,offset);

	//drag_offset_=offset;
	drag_offset_=find_duck(offset)->get_trans_point();
}

void
Duckmatic::update_ducks()
{
	Time time(get_time());
	DuckList duck_list(get_duck_list());
	const DuckList selected_ducks(get_selected_ducks());
	DuckList::const_iterator iter;
	for (iter=selected_ducks.begin(); iter!=selected_ducks.end(); ++iter)
	{
		etl::handle<Duck> duck(*iter);
		if (duck->get_type() == Duck::TYPE_VERTEX || duck->get_type() == Duck::TYPE_POSITION)
		{
			ValueNode_BLineCalcVertex::Handle bline_vertex;
			ValueNode_Composite::Handle composite;

			if ((bline_vertex = ValueNode_BLineCalcVertex::Handle::cast_dynamic(duck->get_value_desc().get_value_node())) ||
				((composite = ValueNode_Composite::Handle::cast_dynamic(duck->get_value_desc().get_value_node())) &&
				 composite->get_type() == ValueBase::TYPE_BLINEPOINT &&
				 (bline_vertex = ValueNode_BLineCalcVertex::Handle::cast_dynamic(composite->get_link("point")))))
			{
				DuckList::iterator iter;
				for (iter=duck_list.begin(); iter!=duck_list.end(); iter++)
					if ( (*iter)->get_origin_duck()==duck  /*&& !duck_is_selected(*iter)*/ )
					{
						synfig::Real radius = 0.0;
						ValueNode_BLine::Handle bline(ValueNode_BLine::Handle::cast_dynamic(bline_vertex->get_link("bline")));
						Real amount = synfig::find_closest_point((*bline)(time), duck->get_point(), radius, bline->get_loop());
						bool homogeneous((*(bline_vertex->get_link("homogeneous")))(time).get(bool()));
						if(homogeneous)
							amount=std_to_hom((*bline)(time), amount, ((*(bline_vertex->get_link("loop")))(time).get(bool())), bline->get_loop() );
						ValueNode::Handle vertex_amount_value_node(bline_vertex->get_link("amount"));


						ValueNode::Handle duck_value_node((*iter)->get_value_desc().get_value_node());
						if (ValueNode_BLineCalcTangent::Handle bline_tangent = ValueNode_BLineCalcTangent::Handle::cast_dynamic(duck_value_node))
						{
							if (bline_tangent->get_link("amount") == vertex_amount_value_node)
							{
								switch (bline_tangent->get_type())
								{
								case ValueBase::TYPE_ANGLE:
								{
									Angle angle((*bline_tangent)(time, amount).get(Angle()));
									(*iter)->set_point(Point(Angle::cos(angle).get(), Angle::sin(angle).get()));
									(*iter)->set_rotations(Angle::deg(0)); //hack: rotations are a relative value
									break;
								}
								case ValueBase::TYPE_REAL:
									(*iter)->set_point(Point((*bline_tangent)(time, amount).get(Real()), 0));
									break;
								case ValueBase::TYPE_VECTOR:
									(*iter)->set_point((*bline_tangent)(time, amount).get(Vector()));
									break;
								default:
									break;
								}
							}
						}
						else if (ValueNode_BLineCalcWidth::Handle bline_width = ValueNode_BLineCalcWidth::Handle::cast_dynamic(duck_value_node))
						{
							if (bline_width->get_link("amount") == vertex_amount_value_node)
								(*iter)->set_point(Point((*bline_width)(time, amount).get(Real()), 0));
						}
					}
			}
		}
	}
}


bool
Duckmatic::end_duck_drag()
{
	if(duck_dragger_)
		return duck_dragger_->end_duck_drag(this);
	return false;
}

void
Duckmatic::start_bezier_drag(const synfig::Vector& offset, float bezier_click_pos)
{
	if(bezier_dragger_)
		bezier_dragger_->begin_bezier_drag(this,offset,bezier_click_pos);
}

void
Duckmatic::translate_selected_bezier(const synfig::Vector& vector)
{
	if(bezier_dragger_)
		bezier_dragger_->bezier_drag(this,vector);
}

bool
Duckmatic::end_bezier_drag()
{
	if(bezier_dragger_)
		return bezier_dragger_->end_bezier_drag(this);
	return false;
}

Point
Duckmatic::snap_point_to_grid(const synfig::Point& x)const
{
	Point ret(x);
	float radius(0.1/zoom);

	GuideList::const_iterator guide_x,guide_y;
	bool has_guide_x(false), has_guide_y(false);

	guide_x=find_guide_x(ret,radius);
	if(guide_x!=guide_list_x_.end())
		has_guide_x=true;

	guide_y=find_guide_y(ret,radius);
	if(guide_y!=guide_list_y_.end())
		has_guide_y=true;

	if(get_grid_snap())
	{
		Point snap(
			floor(ret[0]/get_grid_size()[0]+0.5)*get_grid_size()[0],
			floor(ret[1]/get_grid_size()[1]+0.5)*get_grid_size()[1]);

		if(abs(snap[0]-ret[0])<=radius && (!has_guide_x || abs(snap[0]-ret[0])<=abs(*guide_x-ret[0])))
			ret[0]=snap[0],has_guide_x=false;
		if(abs(snap[1]-ret[1])<=radius && (!has_guide_y || abs(snap[1]-ret[1])<=abs(*guide_y-ret[1])))
			ret[1]=snap[1],has_guide_y=false;
	}

	if(guide_snap)
	{
		if(has_guide_x)
			ret[0]=*guide_x;
		if(has_guide_y)
			ret[1]=*guide_y;
	}

	if(axis_lock)
	{
		ret-=drag_offset_;
		if(abs(ret[0])<abs(ret[1]))
			ret[0]=0;
		else
			ret[1]=0;
		ret+=drag_offset_;
	}

	return ret;
}

void
DuckDrag_Translate::begin_duck_drag(Duckmatic* duckmatic, const synfig::Vector& offset)
{
	last_translate_=Vector(0,0);
	{
		drag_offset_=duckmatic->find_duck(offset)->get_trans_point();

		snap=Vector(0,0);
	}

	const DuckList selected_ducks(duckmatic->get_selected_ducks());
	DuckList::const_iterator iter;

	positions.clear();
	for(iter=selected_ducks.begin();iter!=selected_ducks.end();++iter)
	{
		Point p((*iter)->get_trans_point());
		positions.push_back(p);
	}
}

bool
DuckDrag_Translate::end_duck_drag(Duckmatic* duckmatic)
{
	if(last_translate_.mag()>0.0001)
	{
		duckmatic->signal_edited_selected_ducks();
		return true;
	}
	else
	{
		duckmatic->signal_user_click_selected_ducks(0);
		return false;
	}
}

void
DuckDrag_Translate::duck_drag(Duckmatic* duckmatic, const synfig::Vector& vector)
{
	const DuckList selected_ducks(duckmatic->get_selected_ducks());
	DuckList::const_iterator iter;

	synfig::Vector vect(duckmatic->snap_point_to_grid(vector)-drag_offset_);
	int i;
	Time time(duckmatic->get_time());

	// drag the vertex and position ducks first
	for (i=0,iter=selected_ducks.begin(); iter!=selected_ducks.end(); ++iter,i++)
		if((*iter)->get_type() == Duck::TYPE_VERTEX || (*iter)->get_type() == Duck::TYPE_POSITION)
			(*iter)->set_trans_point(positions[i]+vect, time);

	// then drag the others
	for (i=0,iter=selected_ducks.begin(); iter!=selected_ducks.end(); ++iter,i++)
		if ((*iter)->get_type() != Duck::TYPE_VERTEX && (*iter)->get_type() != Duck::TYPE_POSITION)
			(*iter)->set_trans_point(positions[i]+vect, time);

	// then patch up the tangents for the vertices we've moved
	duckmatic->update_ducks();

	last_translate_=vect;
}

void
BezierDrag_Default::begin_bezier_drag(Duckmatic* duckmatic, const synfig::Vector& offset, float bezier_click_pos)
{
	drag_offset_=offset;
	click_pos_=bezier_click_pos;

	etl::handle<Duck> c1(duckmatic->get_selected_bezier()->c1);
	etl::handle<Duck> c2(duckmatic->get_selected_bezier()->c2);

	c1_initial = c1->get_trans_point();
	c2_initial = c2->get_trans_point();
	last_translate_ = synfig::Vector(0,0);

	if (c1 == duckmatic->get_selected_bezier()->p1
		&& c2 == duckmatic->get_selected_bezier()->p2)
	{
		// This is a polygon segment
		// We can't bend the curve, so drag it instead
		c1_ratio = 1.0;
		c2_ratio = 1.0;

	}
	else
	{
		// This is a bline segment, so we can bend the curve

		// Magic Bezier Drag Equations follow! (stolen from Inkscape)
		// "weight" describes how the influence of the drag should be
		// distributed among the handles;
		// 0 = front handle only, 1 = back handle only.

		float t = bezier_click_pos;
		float weight;
		if (t <= 1.0/6.0 ) weight=0;
		else if (t <= 0.5 ) weight = (pow((6 * t - 1) / 2.0, 3)) / 2;
		else if (t <= 5.0 / 6.0) weight = (1 - pow((6 * (1-t) - 1) / 2.0, 3)) / 2 + 0.5;
		else weight = 1;

		c1_ratio = (1-weight)/(3*t*(1-t)*(1-t));
		c2_ratio = weight/(3*t*t*(1-t));
	}
}

void
BezierDrag_Default::bezier_drag(Duckmatic* duckmatic, const synfig::Vector& vector)
{
	synfig::Vector vect(duckmatic->snap_point_to_grid(vector)-drag_offset_);
	Time time(duckmatic->get_time());

	synfig::Vector c1_offset(vect[0]*c1_ratio, vect[1]*c1_ratio);
	synfig::Vector c2_offset(vect[0]*c2_ratio, vect[1]*c2_ratio);

	duckmatic->get_selected_bezier()->c1->set_trans_point(c1_initial+c1_offset, time);
	duckmatic->get_selected_bezier()->c2->set_trans_point(c2_initial+c2_offset, time);

	last_translate_=vect;
}

bool
BezierDrag_Default::end_bezier_drag(Duckmatic* duckmatic)
{
	if(last_translate_.mag()>0.0001)
	{
		etl::handle<Duck> c1(duckmatic->get_selected_bezier()->c1);
		etl::handle<Duck> c2(duckmatic->get_selected_bezier()->c2);

		duckmatic->signal_edited_duck(c1);
		duckmatic->signal_edited_duck(c2);

		return true;
	}
	else
	{
		return false;
	}
}


void
Duckmatic::signal_user_click_selected_ducks(int button)
{
	const DuckList ducks(get_selected_ducks());
	DuckList::const_iterator iter;

	for(iter=ducks.begin();iter!=ducks.end();++iter)
	{
		(*iter)->signal_user_click(button)();
	}
}

void
Duckmatic::signal_edited_duck(const etl::handle<Duck> &duck)
{
	if (duck->get_type() == Duck::TYPE_ANGLE)
	{
		if(!duck->signal_edited_angle()(duck->get_rotations()))
		{
			throw String("Bad edit");
		}
	}
	else if (App::restrict_radius_ducks &&
			 duck->is_radius())
	{
		Point point(duck->get_point());
		bool changed = false;

		if (point[0] < 0)
		{
			point[0] = 0;
			changed = true;
		}
		if (point[1] < 0)
		{
			point[1] = 0;
			changed = true;
		}

		if (changed) duck->set_point(point);

		if(!duck->signal_edited()(point))
		{
			throw String("Bad edit");
		}
	}
	else if (duck->is_linear())
	{
		Point point(duck->get_point());
		Angle constrained_angle(duck->get_linear_angle());
		Angle difference(Angle::tan(point[1], point[0])-constrained_angle);
		Real length(Angle::cos(difference).get()*point.mag());
		if (length < 0) length = 0;
		point[0] = length * Angle::cos(constrained_angle).get();
		point[1] = length * Angle::sin(constrained_angle).get();
		duck->set_point(point);

		if(!duck->signal_edited()(point))
		{
			throw String("Bad edit");
		}
	}
	else
	{
		if(!duck->signal_edited()(duck->get_point()))
		{
			throw String("Bad edit");
		}
	}
}


void
Duckmatic::signal_edited_selected_ducks()
{
	const DuckList ducks(get_selected_ducks());
	DuckList::const_iterator iter;

	synfig::GUIDSet old_set(selected_ducks);

	// If we have more than 20 things to move, then display
	// something to explain that it may take a moment
	smart_ptr<OneMoment> wait; if(ducks.size()>20)wait.spawn();
	for(iter=ducks.begin();iter!=ducks.end();++iter)
	{
		try
		{
			signal_edited_duck(*iter);
		}
		catch (String)
		{
			selected_ducks=old_set;
			throw;
		}
	}
	selected_ducks=old_set;
}

bool
Duckmatic::on_duck_changed(const synfig::Point &value,const synfigapp::ValueDesc& value_desc)
{
	switch(value_desc.get_value_type())
	{
	case ValueBase::TYPE_REAL:
		return canvas_interface->change_value(value_desc,value.mag());
	case ValueBase::TYPE_ANGLE:
		return canvas_interface->change_value(value_desc,Angle::tan(value[1],value[0]));
	default:
		return canvas_interface->change_value(value_desc,value);
	}
}

bool
Duckmatic::on_duck_angle_changed(const synfig::Angle &rotation,const synfigapp::ValueDesc& value_desc)
{
	// \todo will this really always be the case?
	assert(value_desc.get_value_type() == ValueBase::TYPE_ANGLE);
	return canvas_interface->change_value(value_desc, value_desc.get_value(get_time()).get(Angle()) + rotation);
}

void
Duckmatic::add_duck(const etl::handle<Duck> &duck)
{
	//if(!duck_map.count(duck->get_guid()))
	{
		if(duck_data_share_map.count(duck->get_data_guid()))
		{
			duck->set_shared_point(duck_data_share_map[duck->get_data_guid()]);
		}
		else
		{
			etl::smart_ptr<synfig::Point> point(new Point(duck->get_point()));
			duck->set_shared_point(point);
			duck_data_share_map[duck->get_data_guid()]=point;
		}

		duck_map.insert(duck);
	}

	last_duck_guid=duck->get_guid();
}

void
Duckmatic::add_bezier(const etl::handle<Bezier> &bezier)
{
	bezier_list_.push_back(bezier);
}

void
Duckmatic::add_stroke(etl::smart_ptr<std::list<synfig::Point> > stroke_point_list, const synfig::Color& color)
{
	assert(stroke_point_list);

	std::list<etl::handle<Stroke> >::iterator iter;

	for(iter=stroke_list_.begin();iter!=stroke_list_.end();++iter)
	{
		if((*iter)->stroke_data==stroke_point_list)
			return;
	}

	etl::handle<Stroke> stroke(new Stroke());

	stroke->stroke_data=stroke_point_list;
	stroke->color=color;

	stroke_list_.push_back(stroke);
}

void
Duckmatic::add_persistent_stroke(etl::smart_ptr<std::list<synfig::Point> > stroke_point_list, const synfig::Color& color)
{
	add_stroke(stroke_point_list,color);
	persistent_stroke_list_.push_back(stroke_list_.back());
}

void
Duckmatic::clear_persistent_strokes()
{
	persistent_stroke_list_.clear();
}

void
Duckmatic::set_show_persistent_strokes(bool x)
{
	if(x!=show_persistent_strokes)
	{
		show_persistent_strokes=x;
		if(x)
			stroke_list_=persistent_stroke_list_;
		else
			stroke_list_.clear();
	}
}

void
Duckmatic::erase_duck(const etl::handle<Duck> &duck)
{
	duck_map.erase(duck->get_guid());
}

etl::handle<Duckmatic::Duck>
Duckmatic::find_similar_duck(etl::handle<Duck> duck)
{
	DuckMap::const_iterator iter(duck_map.find(duck->get_guid()));
	if(iter!=duck_map.end())
		return iter->second;
	return 0;

/*	std::list<handle<Duck> >::reverse_iterator iter;

	for(iter=duck_list_.rbegin();iter!=duck_list_.rend();++iter)
	{
		if(*iter!=duck && **iter==*duck)
		{
			//synfig::info("Found similar duck! (iter:%08x vs. duck:%08x)",iter->get(), duck.get());
			return *iter;
		}
	}
	return 0;
*/
}

etl::handle<Duckmatic::Duck>
Duckmatic::add_similar_duck(etl::handle<Duck> duck)
{
	etl::handle<Duck> similar(find_similar_duck(duck));
	if(!similar)
	{
		add_duck(duck);
		return duck;
	}
	return similar;
}

void
Duckmatic::erase_bezier(const etl::handle<Bezier> &bezier)
{
	std::list<handle<Bezier> >::iterator iter;

	for(iter=bezier_list_.begin();iter!=bezier_list_.end();++iter)
	{
		if(*iter==bezier)
		{
			bezier_list_.erase(iter);
			return;
		}
	}
	synfig::warning("Unable to find bezier to erase!");
}

etl::handle<Duckmatic::Duck>
Duckmatic::last_duck()const
{
	DuckMap::const_iterator iter(duck_map.find(last_duck_guid));
	if(iter!=duck_map.end())
		return iter->second;
	return 0;
}

etl::handle<Duckmatic::Bezier>
Duckmatic::last_bezier()const
{
	return bezier_list_.back();
}

etl::handle<Duckmatic::Duck>
Duckmatic::find_duck(synfig::Point point, synfig::Real radius, Duck::Type type)
{
	if(radius==0)radius=10000000;

	if(type==Duck::TYPE_DEFAULT)
		type=get_type_mask();

	Real closest(10000000);
	etl::handle<Duck> ret;
	std::vector< etl::handle<Duck> > ret_vector;

	DuckMap::const_iterator iter;

	for(iter=duck_map.begin();iter!=duck_map.end();++iter)
	{
		const Duck::Handle& duck(iter->second);

		if(duck->get_ignore() ||
		   (duck->get_type() && !(type & duck->get_type())))
			continue;

		Real dist((duck->get_trans_point()-point).mag_squared());

		if(dist<=closest)
		{
			// if there are two ducks at the same position, keep track of them
			if(dist == closest)
			{
				// if we haven't any duck stored keep track of last found
				if(!ret_vector.size())
					ret_vector.push_back(ret);
				// and also keep track of the one on the same place
				ret_vector.push_back(duck);
			}
			// we have another closer duck then discard the stored
			else if (dist < closest && ret_vector.size())
				ret_vector.clear();
			closest=dist;
			ret=duck;
		}
	}

	// Priorization of duck selection when are in the same place.
	bool found(false);
	if(ret_vector.size())
	{
		unsigned int i;
		for(i=0; i<ret_vector.size();i++)
			if(ret_vector[i]->get_type() & Duck::TYPE_WIDTHPOINT_POSITION)
			{
				ret=ret_vector[i];
				found=true;
				break;
			}
		if(!found)
			for(i=0; i<ret_vector.size();i++)
				if(ret_vector[i]->get_type() & Duck::TYPE_WIDTH)
				{
					ret=ret_vector[i];
					found=true;
					break;
				}
		if(!found)
			for(i=0; i<ret_vector.size();i++)
				if(ret_vector[i]->get_type() & Duck::TYPE_RADIUS)
				{
					ret=ret_vector[i];
					found=true;
					break;
				}
		if(!found)
			for(i=0; i<ret_vector.size();i++)
				if(ret_vector[i]->get_type() & Duck::TYPE_TANGENT)
				{
					ret=ret_vector[i];
					found=true;
					break;
				}
		if(!found)
			for(i=0; i<ret_vector.size();i++)
				if(ret_vector[i]->get_type() & Duck::TYPE_POSITION)
				{
					ret=ret_vector[i];
					found=true;
					break;
				}
	}
	if(radius==0 || closest<radius*radius)
		return ret;

	return 0;
}

etl::handle<Duckmatic::Bezier>
Duckmatic::find_bezier(synfig::Point point, synfig::Real radius,float* location)
{
	return find_bezier(point,radius,radius,location);
}

etl::handle<Duckmatic::Bezier>
Duckmatic::find_bezier(synfig::Point pos, synfig::Real scale, synfig::Real radius, float* location)
{
	if(radius==0)radius=10000000;
	Real closest(10000000);
	etl::handle<Bezier> ret;

	bezier<Point>	curve;

	Real 	d,step;
	float 	time = 0;
	float 	best_time = 0;

	for(std::list<handle<Bezier> >::const_iterator iter=bezier_list().begin();iter!=bezier_list().end();++iter)
	{
		curve[0] = (*iter)->p1->get_trans_point();
		curve[1] = (*iter)->c1->get_trans_point();
		curve[2] = (*iter)->c2->get_trans_point();
		curve[3] = (*iter)->p2->get_trans_point();
		curve.sync();

#if 0
		// I don't know why this doesn't work
		time=curve.find_closest(pos,6);
		d=((curve(time)-pos).mag_squared());

#else
		//set the step size based on the size of the picture
		d = (curve[1] - curve[0]).mag() + (curve[2]-curve[1]).mag()	+ (curve[3]-curve[2]).mag();

		step = d/(2*scale); //want to make the distance between lines happy

		step = max(step,0.01); //100 samples should be plenty
		step = min(step,0.1); //10 is minimum

		d = find_closest(curve,pos,step,&closest,&time);
#endif

		if(d < closest)
		{
			closest = d;
			ret = *iter;
			best_time=time;
		}
	}

	if(closest < radius*radius)
	{
		if(location)
			*location = best_time;	// We need to square-root this because we were dealing with squared distances

		return ret;
	}

	return 0;
}

bool
Duckmatic::save_sketch(const synfig::String& filename)const
{
	ChangeLocale change_locale(LC_NUMERIC, "C");
	std::ofstream file(filename.c_str());

	if(!file)return false;

	file<<"SKETCH"<<endl;

	std::list<etl::handle<Stroke> >::const_iterator iter;

	for(iter=persistent_stroke_list_.begin();iter!=persistent_stroke_list_.end();++iter)
	{
		file<<"C "
			<<(*iter)->color.get_r()<<' '
			<<(*iter)->color.get_g()<<' '
			<<(*iter)->color.get_b()
		<<endl;
		std::list<synfig::Point>::const_iterator viter;
		for(viter=(*iter)->stroke_data->begin();viter!=(*iter)->stroke_data->end();++viter)
		{
			file<<"V "
				<<(*viter)[0]<<' '
				<<(*viter)[1]
			<<endl;
		}
	}
	if(!file)return false;
	sketch_filename_=filename;
	signal_sketch_saved_();
	return true;
}

bool
Duckmatic::load_sketch(const synfig::String& filename)
{
	ChangeLocale change_locale(LC_NUMERIC, "C");
	std::ifstream file(filename.c_str());

	if(!file)
		return false;

	std::string line;
	getline(file,line);

	if(line!="SKETCH")
	{
		synfig::error("Not a sketch");
		return false;
	}

	etl::smart_ptr<std::list<synfig::Point> > stroke_data;

	while(file)
	{
		getline(file,line);

		if(line.empty())
			continue;

		switch(line[0])
		{
		case 'C':
		case 'c':
			{
				stroke_data.spawn();
				float r,g,b;
				if(!strscanf(line,"C %f %f %f",&r, &g, &b))
				{
					synfig::warning("Bad color line \"%s\"",line.c_str());
					r=0;g=0;b=0;
				}
				add_persistent_stroke(stroke_data, synfig::Color(r,g,b));
			}
			break;
		case 'V':
		case 'v':
			if(!stroke_data)
			{
				stroke_data.spawn();
				add_persistent_stroke(stroke_data, synfig::Color(0,0,0));
			}
			float x,y;
			if(!strscanf(line,"V %f %f",&x, &y))
				synfig::warning("Bad vertex \"%s\"",line.c_str());
			else
				stroke_data->push_back(synfig::Vector(x,y));
			break;
		default:
			synfig::warning("Unexpected sketch token '%c'",line[0]);
			break;
		}
	}

	sketch_filename_=filename;
	return true;
}

Duckmatic::Push::Push(Duckmatic *duckmatic_):
	duckmatic_(duckmatic_)
{
	duck_map=duckmatic_->duck_map;
	bezier_list_=duckmatic_->bezier_list_;
	duck_data_share_map=duckmatic_->duck_data_share_map;
	stroke_list_=duckmatic_->stroke_list_;
	duck_dragger_=duckmatic_->duck_dragger_;
	needs_restore=true;
}

Duckmatic::Push::~Push()
{
	if(needs_restore)
		restore();
}

void
Duckmatic::Push::restore()
{
	duckmatic_->duck_map=duck_map;
	duckmatic_->bezier_list_=bezier_list_;
	duckmatic_->duck_data_share_map=duck_data_share_map;
	duckmatic_->stroke_list_=stroke_list_;
	duckmatic_->duck_dragger_=duck_dragger_;
	needs_restore=false;
}

inline String guid_string(const synfigapp::ValueDesc& x)
{
	if(x.parent_is_layer_param())
		return strprintf("%s",x.get_layer()->get_guid().get_string().c_str())+x.get_param_name();
	//if(x.is_value_node())
		return strprintf("%s",x.get_value_node()->get_guid().get_string().c_str());
}

inline synfig::GUID calc_duck_guid(const synfigapp::ValueDesc& x,const synfig::TransformStack& transform_stack)
{
	synfig::GUID ret(0);

	if(x.parent_is_layer_param())
	{
		ret=x.get_layer()->get_guid()^synfig::GUID::hasher(x.get_param_name());
	}
	else
	{
		ret=x.get_value_node()->get_guid();
	}

	ret^=transform_stack.get_guid();
	return ret;
}

/*
Duck::Handle
Duckmatic::create_duck_from(const synfigapp::ValueDesc& value_desc,etl::handle<CanvasView> canvas_view, const synfig::TransformStack& transform_stack, int modifier, synfig::ParamDesc *param_desc)
{
	synfig::GUID duck_guid(calc_duck_guid(value_desc,transform_stack)^synfig::GUID::hasher(modifier));
	etl::handle<Duck> duck=new Duck();

	return duck;
}
*/

void
Duckmatic::add_ducks_layers(synfig::Canvas::Handle canvas, std::set<synfig::Layer::Handle>& selected_layer_set, etl::handle<CanvasView> canvas_view, synfig::TransformStack& transform_stack)
{
	int transforms(0);
	String layer_name;

#define QUEUE_REBUILD_DUCKS		sigc::mem_fun(*canvas_view,&CanvasView::queue_rebuild_ducks)

	if(!canvas)
	{
		synfig::warning("Duckmatic::add_ducks_layers(): Layer doesn't have canvas set");
		return;
	}
	for(Canvas::iterator iter(canvas->begin());iter!=canvas->end();++iter)
	{
		Layer::Handle layer(*iter);

		if(selected_layer_set.count(layer))
		{
			if(!curr_transform_stack_set)
			{
				curr_transform_stack_set=true;
				curr_transform_stack=transform_stack;
			}

			// This layer is currently selected.
			duck_changed_connections.push_back(layer->signal_changed().connect(QUEUE_REBUILD_DUCKS));

			// do the bounding box thing
			synfig::Rect& bbox = canvas_view->get_bbox();
			bbox|=transform_stack.perform(layer->get_bounding_rect());

			// Grab the layer's list of parameters
			Layer::ParamList paramlist(layer->get_param_list());

			// Grab the layer vocabulary
			Layer::Vocab vocab=layer->get_param_vocab();
			Layer::Vocab::iterator iter;

			for(iter=vocab.begin();iter!=vocab.end();iter++)
			{
				if(!iter->get_hidden() && !iter->get_invisible_duck())
				{
					synfigapp::ValueDesc value_desc(layer,iter->get_name());
					add_to_ducks(value_desc,canvas_view,transform_stack,&*iter);
					if(value_desc.is_value_node())
						duck_changed_connections.push_back(value_desc.get_value_node()->signal_changed().connect(QUEUE_REBUILD_DUCKS));
				}
			}
		}

		layer_name=layer->get_name();

		if(layer->active())
		{
			Transform::Handle trans(layer->get_transform());
			if(trans)
			{
				transform_stack.push(trans);
				transforms++;
			}
		}

		// If this is a paste canvas layer, then we need to
		// descend into it
		if(layer_name=="PasteCanvas")
		{
			Vector scale;
			scale[0]=scale[1]=exp(layer->get_param("zoom").get(Real()));
			Vector origin(layer->get_param("origin").get(Vector()));

			Canvas::Handle child_canvas(layer->get_param("canvas").get(Canvas::Handle()));
			Vector focus(layer->get_param("focus").get(Vector()));

			if(!scale.is_equal_to(Vector(1,1)))
				transform_stack.push(new Transform_Scale(layer->get_guid(), scale,origin+focus));
			if(!origin.is_equal_to(Vector(0,0)))
				transform_stack.push(new Transform_Translate(layer->get_guid(), origin));

			add_ducks_layers(child_canvas,selected_layer_set,canvas_view,transform_stack);

			if(!origin.is_equal_to(Vector(0,0)))
				transform_stack.pop();
			if(!scale.is_equal_to(Vector(1,1)))
				transform_stack.pop();
		}
	}
	// Remove all of the transforms we have added
	while(transforms--) { transform_stack.pop(); }

#undef QUEUE_REBUILD_DUCKS
}


bool
Duckmatic::add_to_ducks(const synfigapp::ValueDesc& value_desc,etl::handle<CanvasView> canvas_view, const synfig::TransformStack& transform_stack, synfig::ParamDesc *param_desc, int multiple)
{
	ValueBase::Type type=value_desc.get_value_type();
#define REAL_COOKIE		reinterpret_cast<synfig::ParamDesc*>(28)
	switch(type)
	{
	case ValueBase::TYPE_REAL:

		if(!param_desc || param_desc==REAL_COOKIE || !param_desc->get_origin().empty())
		{
			etl::handle<Duck> duck=new Duck();
			duck->set_transform_stack(transform_stack);
			duck->set_radius(true);
			duck->set_type(Duck::TYPE_RADIUS);

			// put the duck on the right hand side of the center
			duck->set_point(Point(value_desc.get_value(get_time()).get(Real()), 0));
			duck->set_name(guid_string(value_desc));
			if(value_desc.is_value_node())
			{
				// If the ValueNode can be directly manipulated,
				// then set it as so.
				duck->set_editable(synfigapp::is_editable(value_desc.get_value_node()));
			}
			else
			{
				duck->set_editable(true);
			}

			if(param_desc && param_desc!=REAL_COOKIE)
			{
				if(!param_desc->get_origin().empty())
				{
					synfigapp::ValueDesc value_desc_origin(value_desc.get_layer(),param_desc->get_origin());
					/*
					duck->set_origin(value_desc_origin.get_value(get_time()).get(synfig::Point()));
					*/
					add_to_ducks(value_desc_origin,canvas_view, transform_stack);
					duck->set_origin(last_duck());
				}
				duck->set_scalar(param_desc->get_scalar());
			}

			duck->signal_edited().clear(); // value_desc.get_value_type() == ValueBase::TYPE_REAL:
			duck->signal_edited().connect(
				sigc::bind(
					sigc::mem_fun(
						*this,
						&studio::Duckmatic::on_duck_changed),
					value_desc));
			duck->set_value_desc(value_desc);

			duck->signal_user_click(2).connect(
				sigc::bind(
					sigc::bind(
						sigc::bind(
							sigc::mem_fun(
								*canvas_view,
								&studio::CanvasView::popup_param_menu),
							false),
						0.0f),
					value_desc));

			duck->set_guid(calc_duck_guid(value_desc,transform_stack)^synfig::GUID::hasher(multiple));

			add_duck(duck);

			return true;
		}
		break;

	case ValueBase::TYPE_ANGLE:

		if(!param_desc || param_desc==REAL_COOKIE || !param_desc->get_origin().empty())
		{
			etl::handle<Duck> duck=new Duck();
			duck->set_type(Duck::TYPE_ANGLE);
			duck->set_transform_stack(transform_stack);
			synfig::Angle angle;

			angle=value_desc.get_value(get_time()).get(Angle());
			duck->set_point(Point(Angle::cos(angle).get(),Angle::sin(angle).get()));
			duck->set_name(guid_string(value_desc));
			if(value_desc.is_value_node())
			{
				ValueNode::Handle value_node=value_desc.get_value_node();
				//duck->set_name(strprintf("%x",value_node.get()));

				// If the ValueNode can be directly manipulated,
				// then set it as so.
				duck->set_editable(synfigapp::is_editable(value_desc.get_value_node()));
			}
			else
			{
				//angle=(value_desc.get_value().get(Angle()));
				//duck->set_point(Point(Angle::cos(angle).get(),Angle::sin(angle).get()));
				//duck->set_name(strprintf("%x",value_desc.get_layer().get())+value_desc.get_param_name());
				duck->set_editable(true);
			}

			if(param_desc && param_desc!=REAL_COOKIE)
			{
				if(!param_desc->get_origin().empty())
				{
					synfigapp::ValueDesc value_desc_origin(value_desc.get_layer(),param_desc->get_origin());
					/*
					duck->set_origin(value_desc_origin.get_value(get_time()).get(synfig::Point()));
					*/
					add_to_ducks(value_desc_origin,canvas_view, transform_stack);
					duck->set_origin(last_duck());
				}
				duck->set_scalar(param_desc->get_scalar());
			}

			duck->signal_edited().clear(); // value_desc.get_value_type() == ValueBase::TYPE_ANGLE:
			duck->signal_edited_angle().clear();
			duck->signal_edited_angle().connect(
				sigc::bind(
					sigc::mem_fun(
						*this,
						&studio::Duckmatic::on_duck_angle_changed),
					value_desc));
			duck->set_value_desc(value_desc);

			duck->signal_user_click(2).connect(
				sigc::bind(
					sigc::bind(
						sigc::bind(
							sigc::mem_fun(
								*canvas_view,
								&studio::CanvasView::popup_param_menu),
							false),
						0.0f),
					value_desc));
			duck->set_guid(calc_duck_guid(value_desc,transform_stack)^synfig::GUID::hasher(multiple));

			add_duck(duck);

			return true;
		}
		break;

	case ValueBase::TYPE_VECTOR:
		{
			etl::handle<Duck> duck=new Duck();
			duck->set_transform_stack(transform_stack);

			duck->set_point(value_desc.get_value(get_time()).get(Point()));
			duck->set_name(guid_string(value_desc));
			if(value_desc.is_value_node())
			{
				// if the vertex is converted to 'bone influence', add the bones' ducks
				if (ValueNode_BoneInfluence::Handle bone_influence_vertex_value_node =
					ValueNode_BoneInfluence::Handle::cast_dynamic(value_desc.get_value_node()))
					add_to_ducks(synfigapp::ValueDesc(bone_influence_vertex_value_node,
													  bone_influence_vertex_value_node->get_link_index_from_name("bone_weight_list")),
								 canvas_view, transform_stack);

				// If the ValueNode can be directly manipulated,
				// then set it as so.
				duck->set_editable(synfigapp::is_editable(value_desc.get_value_node()));
			}
			else
			{
				//duck->set_point(value_desc.get_value().get(Point()));
				//duck->set_name(strprintf("%x",value_desc.get_layer().get())+value_desc.get_param_name());
				duck->set_editable(true);
			}

			// If we were passed a parameter description
			if(param_desc)
			{
				if(!param_desc->get_connect().empty())
				{
					synfigapp::ValueDesc value_desc_origin(value_desc.get_layer(),param_desc->get_connect());
					Duck::Handle connect_duck;
					if(duck_map.find(calc_duck_guid(value_desc_origin,transform_stack)^synfig::GUID::hasher(0))!=duck_map.end())
					{
						connect_duck=duck_map[calc_duck_guid(value_desc_origin,transform_stack)^synfig::GUID::hasher(0)];
					}
					else
					{
						add_to_ducks(value_desc_origin,canvas_view, transform_stack);
						connect_duck=last_duck();
					}
					duck->set_connect_duck(connect_duck);
				}
				if(!param_desc->get_box().empty())
				{
					synfigapp::ValueDesc value_desc_origin(value_desc.get_layer(),param_desc->get_box());
					add_to_ducks(value_desc_origin,canvas_view, transform_stack);
					duck->set_box_duck(last_duck());
				}

				// If we have an origin
				if(!param_desc->get_origin().empty())
				{
					synfigapp::ValueDesc value_desc_origin(value_desc.get_layer(),param_desc->get_origin());
					/*
					duck->set_origin(value_desc_origin.get_value(get_time()).get(synfig::Point()));
					*/
					add_to_ducks(value_desc_origin,canvas_view, transform_stack);
					duck->set_origin(last_duck());
					duck->set_type(Duck::TYPE_VERTEX);
				}
				else
					duck->set_type(Duck::TYPE_POSITION);

				duck->set_scalar(param_desc->get_scalar());
			}
			else
				duck->set_type(Duck::TYPE_POSITION);

			duck->signal_edited().clear(); // value_desc.get_value_type() == ValueBase::TYPE_VECTOR:
			duck->signal_edited().connect(
				sigc::bind(
					sigc::mem_fun(
						*this,
						&studio::Duckmatic::on_duck_changed),
					value_desc));
			duck->set_value_desc(value_desc);

			duck->signal_user_click(2).connect(
				sigc::bind(
					sigc::bind(
						sigc::bind(
							sigc::mem_fun(
								*canvas_view,
								&studio::CanvasView::popup_param_menu),
							false),
						1.0f),
					value_desc));
			duck->set_guid(calc_duck_guid(value_desc,transform_stack)^synfig::GUID::hasher(multiple));
			add_duck(duck);

			return true;
		}
		break;
	case ValueBase::TYPE_SEGMENT:
		{
			etl::handle<Bezier> bezier(new Bezier());
			ValueNode_Composite::Handle value_node;

			if(value_desc.is_value_node() &&
				(value_node=ValueNode_Composite::Handle::cast_dynamic(value_desc.get_value_node())))
			{
				if(!add_to_ducks(synfigapp::ValueDesc(value_node,0),canvas_view,transform_stack))
					return false;
				bezier->p1=last_duck();
				bezier->p1->set_type(Duck::TYPE_VERTEX);
				if(!add_to_ducks(synfigapp::ValueDesc(value_node,1),canvas_view,transform_stack))
					return false;
				bezier->c1=last_duck();
				bezier->c1->set_type(Duck::TYPE_TANGENT);
				bezier->c1->set_origin(bezier->p1);
				bezier->c1->set_scalar(TANGENT_BEZIER_SCALE);
				bezier->c1->set_tangent(true);

				if(!add_to_ducks(synfigapp::ValueDesc(value_node,2),canvas_view,transform_stack))
					return false;
				bezier->p2=last_duck();
				bezier->p2->set_type(Duck::TYPE_VERTEX);
				if(!add_to_ducks(synfigapp::ValueDesc(value_node,3),canvas_view,transform_stack))
					return false;
				bezier->c2=last_duck();
				bezier->c2->set_type(Duck::TYPE_TANGENT);
				bezier->c2->set_origin(bezier->p2);
				bezier->c2->set_scalar(-TANGENT_BEZIER_SCALE);
				bezier->c2->set_tangent(true);

				bezier->signal_user_click(2).connect(
					sigc::bind(
						sigc::mem_fun(
							*canvas_view,
							&studio::CanvasView::popup_param_menu_bezier),
						value_desc));

				add_bezier(bezier);
			}
			else if(value_desc.get_value().is_valid())
			{
				Segment segment=value_desc.get_value();
				etl::handle<Duck> duck_p,duck_c;
				synfig::String name;
				if(param_desc)
				{
					name=param_desc->get_local_name();
				}
				else
				{
					name=guid_string(value_desc);
				}

				duck_p=new Duck(segment.p1);
				duck_p->set_name(name+".P1");
				duck_p->set_type(Duck::TYPE_VERTEX);
				add_duck(duck_p);

				duck_c=new Duck(segment.t1);
				duck_c->set_name(name+".T1");
				duck_c->set_type(Duck::TYPE_TANGENT);
				add_duck(duck_c);
				duck_c->set_origin(duck_p);
				duck_c->set_scalar(TANGENT_HANDLE_SCALE);
				duck_c->set_tangent(true);

				bezier->p1=duck_p;
				bezier->c1=duck_c;

				duck_p=new Duck(segment.p2);
				duck_p->set_name(name+".P2");
				duck_p->set_type(Duck::TYPE_VERTEX);
				add_duck(duck_p);

				duck_c=new Duck(segment.t2);
				duck_c->set_type(Duck::TYPE_TANGENT);
				duck_c->set_name(name+".T2");
				add_duck(duck_c);
				duck_c->set_origin(duck_p);
				duck_c->set_scalar(-TANGENT_HANDLE_SCALE);
				duck_c->set_tangent(true);

				bezier->p2=duck_p;
				bezier->c2=duck_c;
				add_bezier(bezier);
			}

			return true;
		}
		break;
	case ValueBase::TYPE_BLINEPOINT:
	{

		if(value_desc.is_value_node() &&
			ValueNode_Composite::Handle::cast_dynamic(value_desc.get_value_node()))
		{
			ValueNode_Composite::Handle value_node;
			value_node=ValueNode_Composite::Handle::cast_dynamic(value_desc.get_value_node());

			if(!add_to_ducks(synfigapp::ValueDesc(value_node,0),canvas_view,transform_stack))
				return false;
			etl::handle<Duck> vertex_duck(last_duck());
			vertex_duck->set_type(Duck::TYPE_VERTEX);
			if(!add_to_ducks(synfigapp::ValueDesc(value_node,4,-TANGENT_HANDLE_SCALE),canvas_view,transform_stack))
				return false;
			etl::handle<Duck> t1_duck(last_duck());

			t1_duck->set_origin(vertex_duck);
			t1_duck->set_scalar(-TANGENT_HANDLE_SCALE);
			t1_duck->set_tangent(true);

			etl::handle<Duck> t2_duck;

			// If the tangents are split
			if((*value_node->get_link("split"))(get_time()).get(bool()))
			{
				if(!add_to_ducks(synfigapp::ValueDesc(value_node,5,TANGENT_HANDLE_SCALE),canvas_view,transform_stack))
					return false;
				t2_duck=last_duck();
				t2_duck->set_origin(vertex_duck);
				t2_duck->set_scalar(TANGENT_HANDLE_SCALE);
				t2_duck->set_tangent(true);
			}
			else
			{
				if(!add_to_ducks(synfigapp::ValueDesc(value_node,4,TANGENT_HANDLE_SCALE),canvas_view,transform_stack))
					return false;
				t2_duck=last_duck();
				t2_duck->set_origin(vertex_duck);
				t2_duck->set_scalar(TANGENT_HANDLE_SCALE);
				t2_duck->set_tangent(true);
			}
			return true;
		}

	}
	break;
	case ValueBase::TYPE_LIST:
	{
		// Check for BLine
		if (value_desc.is_value_node() &&
			ValueNode_BLine::Handle::cast_dynamic(value_desc.get_value_node()))
		{
			ValueNode_BLine::Handle value_node;
			value_node=ValueNode_BLine::Handle::cast_dynamic(value_desc.get_value_node());

			int i,first=-1;

			etl::handle<Bezier> bezier;
			etl::handle<Duck> first_duck;
			etl::handle<Duck> duck, tduck;

			for (i = 0; i < value_node->link_count(); i++)
			{
				float amount(value_node->list[i].amount_at_time(get_time()));

				// skip vertices that aren't fully on
				if (amount < 0.9999f)
					continue;

				// remember the index of the first vertex we didn't skip
				if (first == -1)
					first = i;

				// if it's neither a BoneInfluence nor a Composite, the BLinePoint will be used
				BLinePoint bline_point((*value_node->get_link(i))(get_time()));

				// set if we are editing a boneinfluence node
				ValueNode_BoneInfluence::Handle bone_influence_vertex_value_node(
					ValueNode_BoneInfluence::Handle::cast_dynamic(value_node->get_link(i)));

				// set if we are editing a composite node or a boneinfluence node in setup mode
				ValueNode_Composite::Handle composite_vertex_value_node (
					ValueNode_Composite::Handle::cast_dynamic(value_node->get_link(i)) );

				// set if we are editing a boneinfluence node with a composite link in non-setup mode
				ValueNode_Composite::Handle composite_bone_link_value_node;
				synfig::TransformStack bone_transform_stack(transform_stack);

				if (bone_influence_vertex_value_node)
				{
					if(get_type_mask() & Duck::TYPE_BONE_SETUP)
					{
						// If in setup mode, add the original ducks prior to the bones transformation
						composite_vertex_value_node = ValueNode_Composite::Handle::cast_dynamic(
							bone_influence_vertex_value_node->get_link("link") );
					}
					else
					{
						// If not in setup mode, apply bones transformation to the ducks
						composite_bone_link_value_node = ValueNode_Composite::Handle::cast_dynamic(
							bone_influence_vertex_value_node->get_link("link") );

						if(param_desc)
						{
							if(!param_desc->get_origin().empty())
							{
								synfigapp::ValueDesc value_desc_origin(value_desc.get_layer(),param_desc->get_origin());
								add_to_ducks(value_desc_origin,canvas_view, transform_stack);
								GUID guid(calc_duck_guid(value_desc_origin, transform_stack));
								bone_transform_stack.push(new Transform_Origin(guid^synfig::GUID::hasher(".o"), last_duck()));
							}
						}

						Matrix transform(bone_influence_vertex_value_node->calculate_transform(get_time()));
						GUID guid(bone_influence_vertex_value_node->get_link("bone_weight_list")->get_guid());

						bone_transform_stack.push(new Transform_Matrix(guid, transform));

						// this environmental variable affects bone functionality in core
						// \todo remove it, as it is now defunct
						assert(!getenv("SYNFIG_COMPLEX_TANGENT_BONE_INFLUENCE"));
					}
				}


				// Now add the ducks:

				// ----Bones ducks
				if (bone_influence_vertex_value_node)
				{
					// The bones ducks should be transformed to match the position of this bline,
					// and then translated along with the origin of this layer
					synfig::TransformStack layer_transform_stack(transform_stack);
					if(param_desc)
					{
						if(!param_desc->get_origin().empty())
						{
							synfigapp::ValueDesc value_desc_origin(value_desc.get_layer(),param_desc->get_origin());
							add_to_ducks(value_desc_origin,canvas_view, transform_stack);
							GUID guid(calc_duck_guid(value_desc_origin, transform_stack));
							layer_transform_stack.push(new Transform_Origin(guid^synfig::GUID::hasher(".o"), last_duck()));
						}
					}

					add_to_ducks(synfigapp::ValueDesc(bone_influence_vertex_value_node,
									  bone_influence_vertex_value_node->get_link_index_from_name("bone_weight_list")),
								 canvas_view,layer_transform_stack);
				}

				// ----Vertex Duck
				if(composite_vertex_value_node)
				{
					if (add_to_ducks(synfigapp::ValueDesc(composite_vertex_value_node,0),canvas_view,transform_stack))
					{
						duck=last_duck();
						if(i==first)
							first_duck=duck;
						duck->set_type(Duck::TYPE_VERTEX);

						duck->signal_user_click(2).clear();
						duck->signal_user_click(2).connect(
							sigc::bind(
								sigc::bind(
									sigc::bind(
										sigc::mem_fun(
											*canvas_view,
											&studio::CanvasView::popup_param_menu),
										false),
									1.0f),
								synfigapp::ValueDesc(value_node,i)));
						duck->set_value_desc(synfigapp::ValueDesc(value_node,i));

						if(param_desc)
						{
							if(!param_desc->get_origin().empty())
							{
								synfigapp::ValueDesc value_desc_origin(value_desc.get_layer(),param_desc->get_origin());
								add_to_ducks(value_desc_origin,canvas_view, transform_stack);
								duck->set_origin(last_duck());
/*
								ValueBase value(synfigapp::ValueDesc(value_desc.get_layer(),param_desc->get_origin()).get_value(get_time()));
								if(value.same_type_as(synfig::Point()))
									duck->set_origin(value.get(synfig::Point()));
*/
							}
						}
					}
					else
						return false;
				}
				else
				if (composite_bone_link_value_node)
				{
					if (add_to_ducks(synfigapp::ValueDesc(composite_bone_link_value_node,0),canvas_view,bone_transform_stack))
					{
						duck=last_duck();
						if(i==first)
							first_duck=duck;
						duck->set_type(Duck::TYPE_VERTEX);

						// Do not add origin duck, as it has already been added
						// and made a part of the transformation stack
					}
					else
						return false;
				}
				// if it's not a composite or BoneInfluence with composite link
				else
				{
					duck=new Duck(bline_point.get_vertex());
					if(i==first)
						first_duck=duck;
					duck->set_transform_stack(transform_stack);
					duck->set_editable(false);
					//duck->set_name(strprintf("%x-vertex",value_node->get_link(i).get()));
					duck->set_name(guid_string(synfigapp::ValueDesc(value_node,i))+".v");

					duck->set_type(Duck::TYPE_VERTEX);
					if(param_desc)
					{
						if(!param_desc->get_origin().empty())
						{
							synfigapp::ValueDesc value_desc_origin(value_desc.get_layer(),param_desc->get_origin());
							add_to_ducks(value_desc_origin,canvas_view, transform_stack);
							duck->set_origin(last_duck());
/*
							ValueBase value(synfigapp::ValueDesc(value_desc.get_layer(),param_desc->get_origin()).get_value(get_time()));
							if(value.same_type_as(synfig::Point()))
								duck->set_origin(value.get(synfig::Point()));
*/
						}
					}
					duck->set_guid(calc_duck_guid(synfigapp::ValueDesc(value_node,i),transform_stack)^synfig::GUID::hasher(".v"));
					duck=add_similar_duck(duck);
				}

				// ----Width duck
				etl::handle<Duck> width;

				// Add the width duck if it is a parameter with a hint (ie. "width") or if it isn't a parameter
				//if (!   ((param_desc && !param_desc->get_hint().empty()) || !param_desc)   )
				if (param_desc && param_desc->get_hint().empty())
				{
					// if it's a parameter without a hint, then don't add the width duck
					// (This prevents width ducks from being added to region layers, and possibly other cases)
				}
				else
				if(composite_vertex_value_node)
				{
					if (add_to_ducks(synfigapp::ValueDesc(composite_vertex_value_node,1),canvas_view,transform_stack,REAL_COOKIE))
					{
						width=last_duck();
						width->set_origin(duck);
						width->set_type(Duck::TYPE_WIDTH);
						width->set_name(guid_string(synfigapp::ValueDesc(value_node,i))+".w");

						// if the bline is a layer's parameter, scale the width duck by the layer's "width" parameter
						if (param_desc)
						{
							ValueBase value(synfigapp::ValueDesc(value_desc.get_layer(),param_desc->get_hint()).get_value(get_time()));
							Real gv(value_desc.get_layer()->get_parent_canvas_grow_value());
							if(value.same_type_as(synfig::Real()))
								width->set_scalar(exp(gv)*value.get(synfig::Real())*0.5f);
							// if it doesn't have a "width" parameter, scale by 0.5f instead
							else
								width->set_scalar(0.5f);
						}
						// otherwise just present the raw unscaled width
						else
							width->set_scalar(0.5f);
					}
					else
						synfig::error("Unable to add width duck!");
				}
				else
				if (composite_bone_link_value_node)
				{
					if (add_to_ducks(synfigapp::ValueDesc(composite_bone_link_value_node,1),canvas_view,transform_stack,REAL_COOKIE))
					{
						width=last_duck();
						width->set_origin(duck);
						width->set_type(Duck::TYPE_WIDTH);
						width->set_name(guid_string(synfigapp::ValueDesc(value_node,i))+".w");

						// if the bline is a layer's parameter, scale the width duck by the layer's "width" parameter
						if (param_desc)
						{
							ValueBase value(synfigapp::ValueDesc(value_desc.get_layer(),param_desc->get_hint()).get_value(get_time()));
							if(value.same_type_as(synfig::Real()))
								width->set_scalar(value.get(synfig::Real())*0.5f);
							// if it doesn't have a "width" parameter, scale by 0.5f instead
							else
								width->set_scalar(0.5f);
						}
						// otherwise just present the raw unscaled width
						else
							width->set_scalar(0.5f);
					}
					else
						synfig::error("Unable to add width duck!");
				}
				else
				{
					synfig::error("Cannot add width duck to non-composite blinepoint");
				}

				// each bezier uses t2 of one point and t1 of the next
				// the first time through this loop we won't have the t2 duck from the previous vertex
				// and so we don't make a bezier.  instead we skip on to t2 for this point
				if(bezier)
				{
					// Add the tangent1 duck
					if (composite_vertex_value_node)
					{
						if(!add_to_ducks(synfigapp::ValueDesc(composite_vertex_value_node,4,-TANGENT_BEZIER_SCALE),canvas_view,transform_stack))
							return false;
						tduck=last_duck();
					}
					else
					if (composite_bone_link_value_node)
					{
						if(!add_to_ducks(synfigapp::ValueDesc(composite_bone_link_value_node,4,-TANGENT_BEZIER_SCALE),
										 canvas_view,bone_transform_stack))
							return false;
						tduck=last_duck();
					}
					else
					{
						tduck=new Duck(bline_point.get_tangent1());
						tduck->set_transform_stack(transform_stack);
						tduck->set_editable(false);
						tduck->set_name(guid_string(synfigapp::ValueDesc(value_node,i))+".t1");
	//					tduck->set_name(strprintf("%x-tangent1",value_node->get_link(i).get()));
						tduck->set_guid(calc_duck_guid(synfigapp::ValueDesc(value_node,i),transform_stack)^synfig::GUID::hasher(".t1"));
						tduck=add_similar_duck(tduck);
	//					add_duck(duck);
					}

					tduck->set_origin(duck);
					tduck->set_scalar(-TANGENT_BEZIER_SCALE);
					tduck->set_tangent(true);

					// each bezier uses t2 of one point and t1 of the next
					// we should already have a bezier, so add the t1 of this point to it

					bezier->p2=duck;
					bezier->c2=tduck;

					bezier->signal_user_click(2).connect(
						sigc::bind(
							sigc::mem_fun(
								*canvas_view,
								&studio::CanvasView::popup_param_menu_bezier),
							synfigapp::ValueDesc(value_node,i)));
//
					duck->signal_user_click(2).clear();
					duck->signal_user_click(2).connect(
						sigc::bind(
							sigc::bind(
								sigc::bind(
									sigc::mem_fun(
										*canvas_view,
										&studio::CanvasView::popup_param_menu),
									false),
								1.0f),
							synfigapp::ValueDesc(value_node,i)));
					duck->set_value_desc(synfigapp::ValueDesc(value_node,i));
//
					add_bezier(bezier);
					bezier=0;
				}

				// don't start a new bezier for the last point in the line if we're not looped
				if ((i+1>=value_node->link_count() && !value_node->get_loop()))
					continue;

				bezier=new Bezier();

				// Add the tangent2 duck
				if (composite_vertex_value_node)
				{
					int i=bline_point.get_split_tangent_flag()?5:4;
					if(!add_to_ducks(synfigapp::ValueDesc(composite_vertex_value_node,i,TANGENT_BEZIER_SCALE),canvas_view,transform_stack,0,2))
						return false;
					tduck=last_duck();
				}
				else
				if (composite_bone_link_value_node)
				{
					int i=bline_point.get_split_tangent_flag()?5:4;
					if(!add_to_ducks(synfigapp::ValueDesc(composite_bone_link_value_node,i,TANGENT_BEZIER_SCALE),
									 canvas_view,bone_transform_stack,0,2))
						return false;
					tduck=last_duck();
				}
				else
				{
					if(bline_point.get_split_tangent_flag())
						tduck=new Duck(bline_point.get_tangent2());
					else
						tduck=new Duck(bline_point.get_tangent1());

					tduck->set_transform_stack(transform_stack);
					tduck->set_name(guid_string(synfigapp::ValueDesc(value_node,i))+".t2");
					tduck->set_guid(calc_duck_guid(synfigapp::ValueDesc(value_node,i),transform_stack)^synfig::GUID::hasher(".t2"));
					tduck->set_editable(false);
					tduck=add_similar_duck(tduck);
//					add_duck(duck);
					if(param_desc)
					{
						synfigapp::ValueDesc value_desc_origin(value_desc.get_layer(),param_desc->get_origin());
						add_to_ducks(value_desc_origin,canvas_view, transform_stack);
						duck->set_origin(last_duck());
/*
						ValueBase value(synfigapp::ValueDesc(value_desc.get_layer(),param_desc->get_origin()).get_value(get_time()));
						if(value.same_type_as(synfig::Point()))
							duck->set_origin(value.get(synfig::Point()));
*/
//						if(!param_desc->get_origin().empty())
//							duck->set_origin(synfigapp::ValueDesc(value_desc.get_layer(),param_desc->get_origin()).get_value(get_time()).get(synfig::Point()));
					}
					duck->signal_user_click(2).clear();
					duck->signal_user_click(2).connect(
						sigc::bind(
							sigc::bind(
								sigc::bind(
									sigc::mem_fun(
										*canvas_view,
										&studio::CanvasView::popup_param_menu),
									false),
								1.0f),
							synfigapp::ValueDesc(value_node,i)));
					duck->set_value_desc(synfigapp::ValueDesc(value_node,i));
				}

				tduck->set_origin(duck);
				tduck->set_scalar(TANGENT_BEZIER_SCALE);
				tduck->set_tangent(true);

				bezier->p1=duck;
				bezier->c1=tduck;
			}

			// Loop if necessary
			if(bezier && value_node->get_loop())
			{
				BLinePoint bline_point((*value_node->get_link(first))(get_time()));

				ValueNode_Composite::Handle composite_vertex_value_node(
					ValueNode_Composite::Handle::cast_dynamic(
						value_node->get_link(first)));
				ValueNode_BoneInfluence::Handle bone_influence_vertex_value_node(
					ValueNode_BoneInfluence::Handle::cast_dynamic(value_node->get_link(first)));
				ValueNode_Composite::Handle composite_bone_link_value_node;
				synfig::TransformStack bone_transform_stack(transform_stack);
				if (bone_influence_vertex_value_node)
				{
					if(get_type_mask() & Duck::TYPE_BONE_SETUP)
					{
						// If in setup mode, add the original ducks prior to the bones transformation
						composite_vertex_value_node = ValueNode_Composite::Handle::cast_dynamic(
							bone_influence_vertex_value_node->get_link("link") );
					}
					else
					{
						// If not in setup mode, apply bones transformation to the ducks
						composite_bone_link_value_node = ValueNode_Composite::Handle::cast_dynamic(
							bone_influence_vertex_value_node->get_link("link") );

						if(param_desc)
						{
							if(!param_desc->get_origin().empty())
							{
								synfigapp::ValueDesc value_desc_origin(value_desc.get_layer(),param_desc->get_origin());
								add_to_ducks(value_desc_origin,canvas_view, transform_stack);
								GUID guid(calc_duck_guid(value_desc_origin, transform_stack));
								bone_transform_stack.push(new Transform_Origin(guid^synfig::GUID::hasher(".o"), last_duck()));
							}
						}

						Matrix transform(bone_influence_vertex_value_node->calculate_transform(get_time()));
						GUID guid(bone_influence_vertex_value_node->get_link("bone_weight_list")->get_guid());

						bone_transform_stack.push(new Transform_Matrix(guid, transform));
					}
				}
				// Add the vertex duck
				duck=first_duck;

				// Add the tangent1 duck
				if(composite_vertex_value_node)
				{
					if(!add_to_ducks(synfigapp::ValueDesc(composite_vertex_value_node,4),canvas_view,transform_stack))
						return false;
					tduck=last_duck();
				}
				else
				if (composite_bone_link_value_node)
				{
					if(!add_to_ducks(synfigapp::ValueDesc(composite_bone_link_value_node,4,-TANGENT_BEZIER_SCALE),
									 canvas_view,bone_transform_stack))
						return false;
					tduck=last_duck();
				}
				else
				{
					tduck=new Duck(bline_point.get_tangent1());
					tduck->set_transform_stack(transform_stack);
					tduck->set_editable(false);
					tduck->set_name(guid_string(synfigapp::ValueDesc(value_node,first))+".t1");
					//tduck->set_name(strprintf("%x-tangent1",value_node->get_link(first).get()));
					tduck=add_similar_duck(tduck);
					tduck->set_guid(calc_duck_guid(synfigapp::ValueDesc(value_node,first),transform_stack)^synfig::GUID::hasher(".t1"));
					//add_duck(duck);
				}

				tduck->set_origin(duck);
				tduck->set_scalar(-TANGENT_BEZIER_SCALE);
				tduck->set_tangent(true);

				bezier->p2=duck;
				bezier->c2=tduck;

				bezier->signal_user_click(2).connect(
					sigc::bind(
						sigc::mem_fun(
							*canvas_view,
							&studio::CanvasView::popup_param_menu_bezier),
						synfigapp::ValueDesc(value_node,first)));

				duck->signal_user_click(2).clear();
				duck->signal_user_click(2).connect(
					sigc::bind(
						sigc::bind(
							sigc::bind(
								sigc::mem_fun(
									*canvas_view,
									&studio::CanvasView::popup_param_menu),
								false),
							1.0f),
						synfigapp::ValueDesc(value_node,first)));
				duck->set_value_desc(synfigapp::ValueDesc(value_node,first));

				add_bezier(bezier);
				bezier=0;
			}
			return true;
		}
<<<<<<< HEAD
		else // Check for StaticList
		if(value_desc.is_value_node() &&
			ValueNode_StaticList::Handle::cast_dynamic(value_desc.get_value_node()))
		{
			ValueNode_StaticList::Handle value_node;
			value_node=ValueNode_StaticList::Handle::cast_dynamic(value_desc.get_value_node());
			int i;

			switch(value_node->get_contained_type())
			{
			case ValueBase::TYPE_VECTOR:
			{
				Bezier bezier;
				etl::handle<Duck> first_duck, duck;
				int first = -1;
				for(i=0;i<value_node->link_count();i++)
				{
					if(!add_to_ducks(synfigapp::ValueDesc(value_node,i),canvas_view,transform_stack))
						return false;
					duck = last_duck();

					// remember the index of the first vertex we didn't skip
					if (first == -1)
					{
						first = i;
						first_duck = duck;
					}

					if(param_desc && !param_desc->get_origin().empty())
					{
						synfigapp::ValueDesc value_desc_origin(value_desc.get_layer(),param_desc->get_origin());
						add_to_ducks(value_desc_origin,canvas_view, transform_stack);
						duck->set_origin(last_duck());
/*
						ValueBase value(synfigapp::ValueDesc(value_desc.get_layer(),param_desc->get_origin()).get_value(get_time()));
						if(value.same_type_as(synfig::Point()))
							duck->set_origin(value.get(synfig::Point()));
*/
//						if(!param_desc->get_origin().empty())
//							last_duck()->set_origin(synfigapp::ValueDesc(value_desc.get_layer(),param_desc->get_origin()).get_value(get_time()).get(synfig::Point()));
					}
					duck->set_type(Duck::TYPE_VERTEX);
					bezier.p1=bezier.p2;bezier.c1=bezier.c2;
					bezier.p2=bezier.c2=duck;

					if (first != i)
					{
						handle<Bezier> bezier_(new Bezier());
						bezier_->p1=bezier.p1;
						bezier_->c1=bezier.c1;
						bezier_->p2=bezier.p2;
						bezier_->c2=bezier.c2;
						add_bezier(bezier_);
						last_bezier()->signal_user_click(2).connect(
							sigc::bind(
								sigc::mem_fun(
									*canvas_view,
									&studio::CanvasView::popup_param_menu_bezier),
								synfigapp::ValueDesc(value_node,i)));
					}
				}

				if (value_node->get_loop() && first != -1 && first_duck != duck)
				{
					duck = first_duck;

					bezier.p1=bezier.p2;bezier.c1=bezier.c2;
					bezier.p2=bezier.c2=duck;

					handle<Bezier> bezier_(new Bezier());
					bezier_->p1=bezier.p1;
					bezier_->c1=bezier.c1;
					bezier_->p2=bezier.p2;
					bezier_->c2=bezier.c2;
					add_bezier(bezier_);
					last_bezier()->signal_user_click(2).connect(
						sigc::bind(
							sigc::mem_fun(
								*canvas_view,
								&studio::CanvasView::popup_param_menu_bezier),
							synfigapp::ValueDesc(value_node,first)));
				}
				break;
			}

			case ValueBase::TYPE_SEGMENT:
				for(i=0;i<value_node->link_count();i++)
				{
					if(!add_to_ducks(synfigapp::ValueDesc(value_node,i),canvas_view,transform_stack))
						return false;
				}
				break;

			case ValueBase::TYPE_BONE:
				printf("%s:%d adding ducks\n", __FILE__, __LINE__);
				for(i=0;i<value_node->link_count();i++)
					if(!add_to_ducks(synfigapp::ValueDesc(value_node,i),canvas_view,transform_stack))
						return false;
				printf("%s:%d adding ducks done\n\n", __FILE__, __LINE__);
				break;

			case ValueBase::TYPE_BONE_WEIGHT_PAIR:
				for(i=0;i<value_node->link_count();i++)
					if(!add_to_ducks(synfigapp::ValueDesc(value_node,i),canvas_view,transform_stack))
						return false;
				break;

			default:
				return false;
			}
		}
=======
>>>>>>> 59d57060
		else // Check for WPList
		if(value_desc.is_value_node() &&
			ValueNode_WPList::Handle::cast_dynamic(value_desc.get_value_node()))
		{
			ValueNode_WPList::Handle value_node;
			bool homogeneous=true; // if we have an exported WPList without a layer consider it homogeneous
			value_node=ValueNode_WPList::Handle::cast_dynamic(value_desc.get_value_node());
			if(!value_node)
			{
				error("expected a ValueNode_WPList");
				assert(0);
			}
			ValueNode::Handle bline(value_node->get_bline());
			// it is not possible to place any widthpoint's duck if there is
			// not associated bline.
			if(!bline)
				return false;
			// Retrieve the homogeneous layer parameter
			Layer::Handle layer_parent;
			if(value_desc.parent_is_layer_param())
				layer_parent=value_desc.get_layer();
			if(layer_parent)
				{
					String layer_name(layer_parent->get_name());
					if(layer_name=="advanced_outline")
						homogeneous=layer_parent->get_param("homogeneous").get(bool());
				}
			int i;
			for (i = 0; i < value_node->link_count(); i++)
			{
				float amount(value_node->list[i].amount_at_time(get_time()));
				// skip width points that aren't fully on
				if (amount < 0.9999f)
					continue;
				WidthPoint width_point((*value_node->get_link(i))(get_time()));
				// try casting the width point to Composite - this tells us whether it is composite or not
				ValueNode_Composite::Handle composite_width_point_value_node(
					ValueNode_Composite::Handle::cast_dynamic(value_node->get_link(i)));
				if(composite_width_point_value_node) // Add the position
				{
					etl::handle<Duck> pduck=new Duck();
					synfigapp::ValueDesc wpoint_value_desc(value_node, i); // The i-widthpoint on WPList
					pduck->set_type(Duck::TYPE_WIDTHPOINT_POSITION);
					pduck->set_transform_stack(transform_stack);
					pduck->set_name(guid_string(wpoint_value_desc));
					pduck->set_value_desc(wpoint_value_desc);
					// This is a quick hack to obtain the ducks position.
					// The position by amount and the amount by position
					// has to be written considering the bline length too
					// optionally
					ValueNode_BLineCalcVertex::LooseHandle bline_calc_vertex(ValueNode_BLineCalcVertex::create(Vector(0,0)));
					bline_calc_vertex->set_link("bline", bline);
					bline_calc_vertex->set_link("loop", ValueNode_Const::create(false));
					bline_calc_vertex->set_link("amount", ValueNode_Const::create(width_point.get_norm_position(value_node->get_loop())));
					bline_calc_vertex->set_link("homogeneous", ValueNode_Const::create(homogeneous));
					pduck->set_point((*bline_calc_vertex)(get_time()));
					// hack end
					pduck->set_guid(calc_duck_guid(wpoint_value_desc,transform_stack)^synfig::GUID::hasher(".wpoint"));
					pduck->set_editable(synfigapp::is_editable(wpoint_value_desc.get_value_node()));
					pduck->signal_edited().clear();
					pduck->signal_edited().connect(sigc::bind(sigc::mem_fun(*this, &studio::Duckmatic::on_duck_changed), wpoint_value_desc));
					pduck->signal_user_click(2).clear();
					pduck->signal_user_click(2).connect(
						sigc::bind(
							sigc::bind(
								sigc::bind(
									sigc::mem_fun(
										*canvas_view,
										&studio::CanvasView::popup_param_menu),
									false),
								1.0f),
							wpoint_value_desc));
					add_duck(pduck);
					if(param_desc)
					{
						if(!param_desc->get_origin().empty())
						{
							synfigapp::ValueDesc value_desc_origin(value_desc.get_layer(),param_desc->get_origin());
							add_to_ducks(value_desc_origin,canvas_view, transform_stack);
							pduck->set_origin(last_duck());
						}
					}
					// add the width duck
					if (add_to_ducks(synfigapp::ValueDesc(composite_width_point_value_node,1),canvas_view,transform_stack))
					{
						etl::handle<Duck> wduck;
						wduck=last_duck();
						wduck->set_origin(pduck);
						wduck->set_type(Duck::TYPE_WIDTH);
						// if the composite comes from a layer get the layer's "width" parameter and scale the
						// duck by that value.
						if (param_desc)
						{
							ValueBase value(synfigapp::ValueDesc(value_desc.get_layer(),"width").get_value(get_time()));
							Real gv(value_desc.get_layer()->get_parent_canvas_grow_value());
							if(value.same_type_as(synfig::Real()))
								wduck->set_scalar(exp(gv)*(value.get(synfig::Real())*0.5f));
							// if it doesn't have a "width" parameter, scale by 0.5f instead
							else
								wduck->set_scalar(0.5f);
						}
						// otherwise just present the raw unscaled width
						else
							wduck->set_scalar(0.5f);
					}
					else
						return false;
				}
			}
			return true;
		}
		else // Check for DynamicList
		if(value_desc.is_value_node() &&
			ValueNode_DynamicList::Handle::cast_dynamic(value_desc.get_value_node()))
		{
			ValueNode_DynamicList::Handle value_node;
			value_node=ValueNode_DynamicList::Handle::cast_dynamic(value_desc.get_value_node());
			int i;

			if(value_node->get_contained_type()==ValueBase::TYPE_VECTOR)
			{
				Bezier bezier;
				etl::handle<Duck> first_duck, duck;
				int first = -1;
				for(i=0;i<value_node->link_count();i++)
				{
					if(!value_node->list[i].status_at_time(get_time()))
						continue;
					if(!add_to_ducks(synfigapp::ValueDesc(value_node,i),canvas_view,transform_stack))
						return false;
					duck = last_duck();

					// remember the index of the first vertex we didn't skip
					if (first == -1)
					{
						first = i;
						first_duck = duck;
					}

					if(param_desc && !param_desc->get_origin().empty())
					{
						synfigapp::ValueDesc value_desc_origin(value_desc.get_layer(),param_desc->get_origin());
						add_to_ducks(value_desc_origin,canvas_view, transform_stack);
						duck->set_origin(last_duck());
/*
						ValueBase value(synfigapp::ValueDesc(value_desc.get_layer(),param_desc->get_origin()).get_value(get_time()));
						if(value.same_type_as(synfig::Point()))
							duck->set_origin(value.get(synfig::Point()));
*/
//						if(!param_desc->get_origin().empty())
//							last_duck()->set_origin(synfigapp::ValueDesc(value_desc.get_layer(),param_desc->get_origin()).get_value(get_time()).get(synfig::Point()));
					}
					duck->set_type(Duck::TYPE_VERTEX);
					bezier.p1=bezier.p2;bezier.c1=bezier.c2;
					bezier.p2=bezier.c2=duck;

					if (first != i)
					{
						handle<Bezier> bezier_(new Bezier());
						bezier_->p1=bezier.p1;
						bezier_->c1=bezier.c1;
						bezier_->p2=bezier.p2;
						bezier_->c2=bezier.c2;
						add_bezier(bezier_);
						last_bezier()->signal_user_click(2).connect(
							sigc::bind(
								sigc::mem_fun(
									*canvas_view,
									&studio::CanvasView::popup_param_menu_bezier),
								synfigapp::ValueDesc(value_node,i)));
					}
				}

				if (value_node->get_loop() && first != -1 && first_duck != duck)
				{
					duck = first_duck;

					bezier.p1=bezier.p2;bezier.c1=bezier.c2;
					bezier.p2=bezier.c2=duck;

					handle<Bezier> bezier_(new Bezier());
					bezier_->p1=bezier.p1;
					bezier_->c1=bezier.c1;
					bezier_->p2=bezier.p2;
					bezier_->c2=bezier.c2;
					add_bezier(bezier_);
					last_bezier()->signal_user_click(2).connect(
						sigc::bind(
							sigc::mem_fun(
								*canvas_view,
								&studio::CanvasView::popup_param_menu_bezier),
							synfigapp::ValueDesc(value_node,first)));
				}
			}
			else if(value_node->get_contained_type()==ValueBase::TYPE_SEGMENT)
			{
				for(i=0;i<value_node->link_count();i++)
				{
					if(!value_node->list[i].status_at_time(get_time()))
						continue;
					if(!add_to_ducks(synfigapp::ValueDesc(value_node,i),canvas_view,transform_stack))
						return false;
				}
			}
			else
				return false;
		}
		else
		{
			// WRITEME
		}

		return true;
	}
	break;
	case ValueBase::TYPE_BONE:
	case ValueBase::TYPE_VALUENODE_BONE:
	{
		ValueNode::Handle value_node(value_desc.get_value_node());

		if (type == ValueBase::TYPE_VALUENODE_BONE)
		{
			assert(value_desc.parent_is_value_node());
			value_node = (*value_node)(get_time()).get(ValueNode_Bone::Handle());
		}
		else
			assert(value_desc.parent_is_linkable_value_node() || value_desc.parent_is_canvas());

		Duck::Handle fake_duck;
		synfig::TransformStack origin_transform_stack(transform_stack), bone_transform_stack;
		bool setup(get_type_mask() & Duck::TYPE_BONE_SETUP);
		bool recursive(get_type_mask() & Duck::TYPE_BONE_RECURSIVE);

		ValueNode_Bone::Handle bone_value_node;
		if (!(bone_value_node = ValueNode_Bone::Handle::cast_dynamic(value_node)))
		{
			error("expected a ValueNode_Bone");
			assert(0);
		}

		GUID guid(bone_value_node->get_guid());
		Time time(get_time());
		Bone bone((*bone_value_node)(time).get(Bone()));
		bool invertible(true);
		Angle angle;
		Angle::deg parent_angle(0);

		{
			Matrix transform;
			bool has_parent(!bone.is_root());
			if (has_parent)
			{
				Bone parent_bone((*bone.get_parent())(time).get(Bone()));

				// add the parent's ducks too
				add_to_ducks(synfigapp::ValueDesc(bone_value_node, bone_value_node->get_link_index_from_name("parent")),canvas_view,transform_stack);

				if (setup)
				{
					transform = parent_bone.get_setup_matrix().invert();
					origin_transform_stack.push(new Transform_Matrix(guid, transform));
					bone_transform_stack = origin_transform_stack;
					bone_transform_stack.push(new Transform_Translate(guid, bone.get_origin0()));
				}
				else
				{
					transform = parent_bone.get_animated_matrix();
					origin_transform_stack.push(new Transform_Matrix(guid, transform));
					bone_transform_stack = origin_transform_stack;
					invertible = transform.is_invertible();

					Vector scale(parent_bone.get_local_scale());
					bone_transform_stack.push(new Transform_Translate(guid, Point((scale[0])*bone.get_origin()[0],
																				  (scale[1])*bone.get_origin()[1])));
					origin_transform_stack.push(new Transform_Scale(guid, scale));
				}

#ifdef TRY_TO_ALIGN_WIDTH_DUCKS
				// this stuff doesn't work very well - we can find out
				// the cumulative angle and so place the duck on the
				// right of the circle, but recursive scales in the
				// parent can cause the radius to look wrong, and the
				// duck to appear off-center
				printf("%s:%d bone %s:\n", __FILE__, __LINE__, bone.get_name().c_str());
				while (true) {
					printf("%s:%d parent_angle = %5.2f + %5.2f = %5.2f\n", __FILE__, __LINE__,
						   Angle::deg(parent_angle).get(), Angle::deg(setup ? parent_bone.get_angle0() : parent_bone.get_angle()).get(),
						   Angle::deg(parent_angle + (setup ? parent_bone.get_angle0() : parent_bone.get_angle())).get());
					parent_angle += setup ? parent_bone.get_angle0() : parent_bone.get_angle();
					if (parent_bone.is_root()) break;
					parent_bone = (*parent_bone.get_parent())(time).get(Bone());
				}
				printf("%s:%d finally %5.2f\n\n", __FILE__, __LINE__, Angle::deg(parent_angle).get());
#endif
			}
			else
			{
				bone_transform_stack = origin_transform_stack;
				bone_transform_stack.push(new Transform_Translate(guid, setup ? bone.get_origin0() : bone.get_origin()));
			}
		}

		bone_transform_stack.push(new Transform_Rotate(guid, setup ? bone.get_angle0() : bone.get_angle()));

		// origin
		{
			synfigapp::ValueDesc value_desc(bone_value_node, bone_value_node->get_link_index_from_name(setup ? "origin0" : "origin"));

			etl::handle<Duck> duck=new Duck();
			duck->set_type(Duck::TYPE_POSITION);
			duck->set_transform_stack(origin_transform_stack);
			duck->set_name(guid_string(value_desc));
			duck->set_value_desc(value_desc);
			duck->set_point(value_desc.get_value(time).get(Point()));

			// duck->set_guid(calc_duck_guid(value_desc,origin_transform_stack)^synfig::GUID::hasher(multiple));
			duck->set_guid(calc_duck_guid(value_desc,origin_transform_stack)^synfig::GUID::hasher(".origin"));

			// if the ValueNode can be directly manipulated, then set it as so
			duck->set_editable(!invertible ? false :
							   !value_desc.is_value_node() ? true :
							   synfigapp::is_editable(value_desc.get_value_node()));

			duck->signal_edited().clear();
			duck->signal_edited().connect(sigc::bind(sigc::mem_fun(*this, &studio::Duckmatic::on_duck_changed), value_desc));
			duck->signal_user_click(2).connect(sigc::bind(sigc::bind(sigc::bind(sigc::mem_fun(*canvas_view,
																							  &studio::CanvasView::popup_param_menu),
																				false), // bezier
																	 0.0f),				// location
														  value_desc));					// value_desc
			add_duck(duck);
		}

		// fake
		{
			synfigapp::ValueDesc value_desc(bone_value_node, bone_value_node->get_link_index_from_name("name"));

			etl::handle<Duck> duck=new Duck();
			duck->set_type(Duck::TYPE_NONE);
			duck->set_transform_stack(bone_transform_stack);
			duck->set_name(guid_string(value_desc));
			duck->set_value_desc(value_desc);
			duck->set_point(Point(0, 0));

			// duck->set_guid(calc_duck_guid(value_desc,bone_transform_stack)^synfig::GUID::hasher(multiple));
			duck->set_guid(calc_duck_guid(value_desc,bone_transform_stack)^synfig::GUID::hasher(".fake"));

			duck->set_ignore(true);
			add_duck(duck);
			fake_duck = last_duck();
		}

		// width
		if (!setup)
		{
			synfigapp::ValueDesc value_desc(bone_value_node, bone_value_node->get_link_index_from_name(recursive ? "scaley" : "scalely"));

			etl::handle<Duck> duck=new Duck();
			duck->set_type(Duck::TYPE_WIDTH);
			duck->set_transform_stack(bone_transform_stack);
			duck->set_name(guid_string(value_desc));
			duck->set_value_desc(value_desc);
			duck->set_radius(true);
			duck->set_scalar(1);
			duck->set_point(Point(value_desc.get_value(time).get(Real()), 0));

			// duck->set_guid(calc_duck_guid(value_desc,bone_transform_stack)^synfig::GUID::hasher(multiple));
			duck->set_guid(calc_duck_guid(value_desc,bone_transform_stack)^synfig::GUID::hasher(".width"));

			// if the ValueNode can be directly manipulated, then set it as so
			duck->set_editable(!invertible ? false :
							   !value_desc.is_value_node() ? true :
							   synfigapp::is_editable(value_desc.get_value_node()));

			duck->signal_edited().clear();
			duck->signal_edited().connect(sigc::bind(sigc::mem_fun(*this, &studio::Duckmatic::on_duck_changed), value_desc));
			duck->signal_user_click(2).connect(sigc::bind(sigc::bind(sigc::bind(sigc::mem_fun(*canvas_view,
																							  &studio::CanvasView::popup_param_menu),
																				false), // bezier
																	 0.0f),				// location
														  value_desc));					// value_desc
			duck->set_origin(fake_duck);
			add_duck(duck);
		}

		// angle
		{
			synfigapp::ValueDesc value_desc(bone_value_node, bone_value_node->get_link_index_from_name(setup ? "angle0" : "angle"));

			etl::handle<Duck> duck=new Duck();
			duck->set_type(Duck::TYPE_ANGLE);
			duck->set_transform_stack(bone_transform_stack);
			duck->set_name(guid_string(value_desc));
			duck->set_value_desc(value_desc);

			angle = value_desc.get_value(time).get(Angle());
			Real length(bone.get_length() * (setup ? 1 : bone.get_scalex() * bone.get_scalelx()));
			duck->set_point(Point(length*0.9, 0));

			// duck->set_guid(calc_duck_guid(value_desc,bone_transform_stack)^synfig::GUID::hasher(multiple));
			duck->set_guid(calc_duck_guid(value_desc,bone_transform_stack)^synfig::GUID::hasher(".angle"));

			// if the ValueNode can be directly manipulated, then set it as so
			duck->set_editable(!value_desc.is_value_node() ? true :
							   synfigapp::is_editable(value_desc.get_value_node()));

			duck->signal_edited_angle().clear();
			duck->signal_edited_angle().connect(sigc::bind(sigc::mem_fun(*this, &studio::Duckmatic::on_duck_angle_changed), value_desc));
			duck->signal_user_click(2).connect(sigc::bind(sigc::bind(sigc::bind(sigc::mem_fun(*canvas_view,
																							  &studio::CanvasView::popup_param_menu),
																				false), // bezier
																	 0.0f),				// location
														  value_desc));					// value_desc
			duck->set_origin(fake_duck);
			add_duck(duck);
		}

		// tip
		{
			synfigapp::ValueDesc value_desc(bone_value_node, bone_value_node->get_link_index_from_name(setup ? "length" : recursive ? "scalex" : "scalelx"));

			etl::handle<Duck> duck;
			if (add_to_ducks(value_desc,canvas_view,bone_transform_stack,REAL_COOKIE))
			{
				duck=last_duck();
				duck->set_origin(fake_duck);
				duck->set_type(Duck::TYPE_RADIUS);
				duck->set_name(guid_string(value_desc));
				duck->set_linear(true, Angle::deg(0));

				Real scale();
				duck->set_scalar(setup     ? 1 :
								 recursive ? bone.get_length()*bone.get_scalelx() :
											 bone.get_length()*bone.get_scalex());
			}
		}

		return true;
	}
	break;
	case ValueBase::TYPE_BONE_WEIGHT_PAIR:
	{
		ValueNode_BoneWeightPair::Handle value_node;
		if(value_desc.is_value_node() &&
		   (value_node=ValueNode_BoneWeightPair::Handle::cast_dynamic(value_desc.get_value_node())))
			add_to_ducks(synfigapp::ValueDesc(value_node, value_node->get_link_index_from_name("bone")), canvas_view, transform_stack);
		break;
	}
	default:
		break;
	}
	return false;
}<|MERGE_RESOLUTION|>--- conflicted
+++ resolved
@@ -2332,7 +2332,7 @@
 			}
 			return true;
 		}
-<<<<<<< HEAD
+
 		else // Check for StaticList
 		if(value_desc.is_value_node() &&
 			ValueNode_StaticList::Handle::cast_dynamic(value_desc.get_value_node()))
@@ -2444,8 +2444,7 @@
 				return false;
 			}
 		}
-=======
->>>>>>> 59d57060
+
 		else // Check for WPList
 		if(value_desc.is_value_node() &&
 			ValueNode_WPList::Handle::cast_dynamic(value_desc.get_value_node()))
