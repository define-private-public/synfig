/* === S Y N F I G ========================================================= */
/*!	\file trgt_png.cpp
**	\brief png_trgt Target Module
**
**	$Id$
**
**	\legal
**	Copyright (c) 2002-2005 Robert B. Quattlebaum Jr., Adrian Bentley
**	Copyright (c) 2007 Chris Moore
**
**	This package is free software; you can redistribute it and/or
**	modify it under the terms of the GNU General Public License as
**	published by the Free Software Foundation; either version 2 of
**	the License, or (at your option) any later version.
**
**	This package is distributed in the hope that it will be useful,
**	but WITHOUT ANY WARRANTY; without even the implied warranty of
**	MERCHANTABILITY or FITNESS FOR A PARTICULAR PURPOSE. See the GNU
**	General Public License for more details.
**	\endlegal
**
** === N O T E S ===========================================================
**
** ========================================================================= */

/* === H E A D E R S ======================================================= */

#ifdef USING_PCH
#	include "pch.h"
#else
#ifdef HAVE_CONFIG_H
#	include <config.h>
#endif

#include "trgt_png.h"
#include <png.h>
#include <ETL/stringf>
#include <cstdio>
#include <algorithm>
#include <functional>
#include <ETL/misc>

#endif

/* === M A C R O S ========================================================= */

using namespace synfig;
using namespace std;
using namespace etl;

/* === G L O B A L S ======================================================= */

SYNFIG_TARGET_INIT(png_trgt);
SYNFIG_TARGET_SET_NAME(png_trgt,"png");
SYNFIG_TARGET_SET_EXT(png_trgt,"png");
SYNFIG_TARGET_SET_VERSION(png_trgt,"0.1");
SYNFIG_TARGET_SET_CVS_ID(png_trgt,"$Id$");

/* === M E T H O D S ======================================================= */

void
png_trgt::png_out_error(png_struct *png_data,const char *msg)
{
	png_trgt *me=(png_trgt*)png_get_error_ptr(png_data);
	synfig::error(strprintf("png_trgt: error: %s",msg));
	me->ready=false;
}

void
png_trgt::png_out_warning(png_struct *png_data,const char *msg)
{
	png_trgt *me=(png_trgt*)png_get_error_ptr(png_data);
	synfig::warning(strprintf("png_trgt: warning: %s",msg));
	me->ready=false;
}


//Target *png_trgt::New(const char *filename){	return new png_trgt(filename);}

png_trgt::png_trgt(const char *Filename,
				   const synfig::TargetParam&  params )
{
	file=NULL;
	filename=Filename;
	buffer=NULL;
	ready=false;
	color_buffer=0;
<<<<<<< HEAD
	target_format_ = PF_RGB | PF_A | PF_8BITS;
=======
	sequence_separator=params.sequence_separator;
>>>>>>> d60bdc39
}

png_trgt::~png_trgt()
{
	if(file)
		fclose(file);
	file=NULL;
	delete [] buffer;
	delete [] color_buffer;
}


unsigned char*
png_trgt::start_scanline_rgba(int /*scanline*/)
{
	return buffer;
}

bool
png_trgt::end_scanline_rgba()
{
	if(!file || !ready)
		return false;

	setjmp(png_jmpbuf(png_ptr));
	png_write_row(png_ptr,buffer);

	return true;
}

bool
png_trgt::set_rend_desc(RendDesc *given_desc)
{
	//given_desc->set_pixel_format(PixelFormat((int)PF_RGB|(int)PF_A));
	desc=*given_desc;
	imagecount=desc.get_frame_start();
	if(desc.get_frame_end()-desc.get_frame_start()>0)
		multi_image=true;
	else
		multi_image=false;
	return true;
}

void
png_trgt::end_frame()
{
	if(ready && file)
	{
		png_write_end(png_ptr,info_ptr);
		png_destroy_write_struct(&png_ptr, &info_ptr);
	}

	if(file && file!=stdout)
		fclose(file);
	file=NULL;
	imagecount++;
	ready=false;
}

bool
png_trgt::start_frame(synfig::ProgressCallback *callback)
{
	int w=desc.get_w(),h=desc.get_h();

	if(file && file!=stdout)
		fclose(file);
	if(filename=="-")
	{
		if(callback)callback->task(strprintf("(stdout) %d",imagecount).c_str());
		file=stdout;
	}
	else if(multi_image)
	{
		String newfilename(filename_sans_extension(filename) +
						   sequence_separator +
						   etl::strprintf("%04d",imagecount) +
						   filename_extension(filename));
		file=fopen(newfilename.c_str(),POPEN_BINARY_WRITE_TYPE);
		if(callback)callback->task(newfilename);
	}
	else
	{
		file=fopen(filename.c_str(),POPEN_BINARY_WRITE_TYPE);
		if(callback)callback->task(filename);
	}

	if(!file)
		return false;

	delete [] buffer;
	buffer=new unsigned char[4*w];

	delete [] color_buffer;
	color_buffer=new Color[w];

	png_ptr=png_create_write_struct(PNG_LIBPNG_VER_STRING, (png_voidp)this,png_out_error, png_out_warning);
	if (!png_ptr)
	{
		synfig::error("Unable to setup PNG struct");
		fclose(file);
		return false;
	}

	info_ptr= png_create_info_struct(png_ptr);
	if (!info_ptr)
	{
		synfig::error("Unable to setup PNG info struct");
		fclose(file);
		png_destroy_write_struct(&png_ptr,(png_infopp)NULL);
		return false;
	}

	if (setjmp(png_jmpbuf(png_ptr)))
	{
		synfig::error("Unable to setup longjump");
		png_destroy_write_struct(&png_ptr, &info_ptr);
		fclose(file);
		return false;
	}
	png_init_io(png_ptr,file);
	png_set_filter(png_ptr,0,PNG_FILTER_NONE);

	setjmp(png_jmpbuf(png_ptr));
	png_set_IHDR(png_ptr,info_ptr,w,h,8,PNG_COLOR_TYPE_RGBA,PNG_INTERLACE_NONE,PNG_COMPRESSION_TYPE_DEFAULT,PNG_FILTER_TYPE_DEFAULT);

	// Write the gamma
	//png_set_gAMA(png_ptr, info_ptr,1.0/gamma().get_gamma());
	png_set_gAMA(png_ptr, info_ptr,gamma().get_gamma());

	// Write the physical size
	png_set_pHYs(png_ptr,info_ptr,round_to_int(desc.get_x_res()),round_to_int(desc.get_y_res()),PNG_RESOLUTION_METER);

	char title      [] = "Title";
	char description[] = "Description";
	char software   [] = "Software";
	char synfig     [] = "SYNFIG";
//	char copyright  [] = "Copyright";
//	char voria      [] = "(c) 2004 Voria Studios, LLC";

	// Output any text info along with the file
	png_text comments[]=
	{
		{ PNG_TEXT_COMPRESSION_NONE, title, const_cast<char *>(get_canvas()->get_name().c_str()),
		  strlen(get_canvas()->get_name().c_str()) },
		{ PNG_TEXT_COMPRESSION_NONE, description, const_cast<char *>(get_canvas()->get_description().c_str()),
		  strlen(get_canvas()->get_description().c_str()) },
//		{ PNG_TEXT_COMPRESSION_NONE, copyright, voria, strlen(voria) },
		{ PNG_TEXT_COMPRESSION_NONE, software, synfig, strlen(synfig) },
	};
	png_set_text(png_ptr,info_ptr,comments,sizeof(comments)/sizeof(png_text));

	png_write_info_before_PLTE(png_ptr, info_ptr);
	png_write_info(png_ptr, info_ptr);
	ready=true;
	return true;
}

Color *
png_trgt::start_scanline(int /*scanline*/)
{
	return color_buffer;
}

bool
png_trgt::end_scanline()
{
	if(!file || !ready)
		return false;

	convert_color_format(buffer, color_buffer, desc.get_w(), PF_RGB|PF_A, gamma());

	setjmp(png_jmpbuf(png_ptr));
	png_write_row(png_ptr,buffer);

	return true;
}<|MERGE_RESOLUTION|>--- conflicted
+++ resolved
@@ -85,11 +85,8 @@
 	buffer=NULL;
 	ready=false;
 	color_buffer=0;
-<<<<<<< HEAD
 	target_format_ = PF_RGB | PF_A | PF_8BITS;
-=======
 	sequence_separator=params.sequence_separator;
->>>>>>> d60bdc39
 }
 
 png_trgt::~png_trgt()
