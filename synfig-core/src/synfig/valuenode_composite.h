--- conflicted
+++ resolved
@@ -65,12 +65,8 @@
 	using synfig::LinkableValueNode::set_link_vfunc;
 	using synfig::LinkableValueNode::get_link_vfunc;
 	static bool check_type(ValueBase::Type type);
-<<<<<<< HEAD
 	static ValueNode_Composite* create(const ValueBase &x, etl::loose_handle<Canvas> canvas = 0);
-=======
-	static ValueNode_Composite* create(const ValueBase &x);
 	virtual Vocab get_children_vocab_vfunc()const;
->>>>>>> 2b2950e8
 }; // END of class ValueNode_Composite
 
 }; // END of namespace synfig
