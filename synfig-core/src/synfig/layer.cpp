/* === S Y N F I G ========================================================= */
/*!	\file layer.cpp
**	\brief Layer class implementation
**
**	$Id$
**
**	\legal
**	Copyright (c) 2002-2005 Robert B. Quattlebaum Jr., Adrian Bentley
**	Copyright (c) 2007, 2008 Chris Moore
**	Copyright (c) 2011 Carlos López
**
**	This package is free software; you can redistribute it and/or
**	modify it under the terms of the GNU General Public License as
**	published by the Free Software Foundation; either version 2 of
**	the License, or (at your option) any later version.
**
**	This package is distributed in the hope that it will be useful,
**	but WITHOUT ANY WARRANTY; without even the implied warranty of
**	MERCHANTABILITY or FITNESS FOR A PARTICULAR PURPOSE. See the GNU
**	General Public License for more details.
**	\endlegal
*/
/* ========================================================================= */

/* === H E A D E R S ======================================================= */

#ifdef USING_PCH
#	include "pch.h"
#else
#ifdef HAVE_CONFIG_H
#	include <config.h>
#endif

#include "canvas.h"
#include "layer.h"
#include "render.h"
#include "value.h"
#include "layer_bitmap.h"
#include "layer_mime.h"
#include "context.h"
#include "paramdesc.h"

#include "layer_solidcolor.h"
#include "layer_polygon.h"
#include "layer_pastecanvas.h"
#include "layer_motionblur.h"
#include "layer_duplicate.h"
#include "layer_skeleton.h"

#include "valuenode_const.h"

#include "transform.h"
#include "rect.h"
#include "guid.h"

#include <sigc++/adaptors/bind.h>
#endif

/* === U S I N G =========================================================== */

using namespace etl;
using namespace std;
using namespace synfig;

/* === G L O B A L S ======================================================= */

static Layer::Book* _layer_book;

struct _LayerCounter
{
	static int counter;
	~_LayerCounter()
	{
		if(counter)
			synfig::error("%d layers not yet deleted!",counter);
	}
} _layer_counter;

int _LayerCounter::counter(0);

/* === P R O C E D U R E S ================================================= */

Layer::Book&
Layer::book()
{
	return *_layer_book;
}

void
Layer::register_in_book(const BookEntry &entry)
{
	book()[entry.name]=entry;
}

bool
Layer::subsys_init()
{
	_layer_book=new Book();

#define INCLUDE_LAYER(class)									\
	synfig::Layer::book() [synfig::String(class::name__)] =		\
		BookEntry(class::create,								\
				  class::name__,								\
				  dgettext("synfig", class::local_name__),		\
				  class::category__,							\
				  class::cvs_id__,								\
				  class::version__)

#define LAYER_ALIAS(class,alias)								\
	synfig::Layer::book()[synfig::String(alias)] =				\
		BookEntry(class::create,								\
				  alias,										\
				  alias,										\
				  CATEGORY_DO_NOT_USE,							\
				  class::cvs_id__,								\
				  class::version__)

	INCLUDE_LAYER(Layer_SolidColor);	LAYER_ALIAS(Layer_SolidColor,	"solid_color");
	INCLUDE_LAYER(Layer_PasteCanvas);	LAYER_ALIAS(Layer_PasteCanvas,	"paste_canvas");
	INCLUDE_LAYER(Layer_Polygon);		LAYER_ALIAS(Layer_Polygon,		"Polygon");
	INCLUDE_LAYER(Layer_MotionBlur);	LAYER_ALIAS(Layer_MotionBlur,	"motion_blur");
	INCLUDE_LAYER(Layer_Duplicate);
	INCLUDE_LAYER(Layer_Skeleton);

#undef INCLUDE_LAYER

	return true;
}

bool
Layer::subsys_stop()
{
	delete _layer_book;
	return true;
}

/* === M E T H O D S ======================================================= */

Layer::Layer():
	active_(true),
	z_depth(0.0f),
	dirty_time_(Time::end())//,
	//z_depth_static(false)
{
	_LayerCounter::counter++;
	Vocab vocab=get_param_vocab();
	fill_static(vocab);
}

Layer::LooseHandle
synfig::Layer::create(const String &name)
{
	if(!book().count(name))
	{
		return Layer::LooseHandle(new Layer_Mime(name));
	}

	Layer* layer(book()[name].factory());
	return Layer::LooseHandle(layer);
}

synfig::Layer::~Layer()
{
	_LayerCounter::counter--;
	while(!dynamic_param_list_.empty())
	{
		remove_child(dynamic_param_list_.begin()->second.get());
		dynamic_param_list_.erase(dynamic_param_list_.begin());
	}

	remove_from_all_groups();

	parent_death_connect_.disconnect();
	begin_delete();
}

void
synfig::Layer::set_canvas(etl::loose_handle<Canvas> x)
{
	if(canvas_!=x)
	{
		parent_death_connect_.disconnect();
		canvas_=x;
		if(x)
		{
			parent_death_connect_=x->signal_deleted().connect(
				sigc::bind(
					sigc::mem_fun(
						*this,
						&Layer::set_canvas
					),
					etl::loose_handle<synfig::Canvas>(0)
				)
			);
		}
		on_canvas_set();
	}
}

void
synfig::Layer::on_canvas_set()
{
}

etl::loose_handle<synfig::Canvas>
synfig::Layer::get_canvas()const
{
	return canvas_;
}

int
Layer::get_depth()const
{
	if(!get_canvas())
		return -1;
	return get_canvas()->get_depth(const_cast<synfig::Layer*>(this));
}

void
Layer::set_active(bool x)
{
	if(active_!=x)
	{
		active_=x;

		Node::on_changed();
		signal_status_changed_();
	}
}

void
Layer::set_description(const String& x)
{
	if(description_!=x)
	{
		description_=x;
		signal_description_changed_();
	}
}

bool
Layer::connect_dynamic_param(const String& param, etl::loose_handle<ValueNode> value_node)
{
	ValueNode::Handle previous(dynamic_param_list_[param]);

	if(previous==value_node)
		return true;

	dynamic_param_list_[param]=ValueNode::Handle(value_node);

	if(previous)
		remove_child(previous.get());

	add_child(value_node.get());

	if(!value_node->is_exported() && get_canvas())
	{
		value_node->set_parent_canvas(get_canvas());
	}

	changed();
	return true;
}

bool
Layer::disconnect_dynamic_param(const String& param)
{
	ValueNode::Handle previous(dynamic_param_list_[param]);

	if(previous)
	{
		dynamic_param_list_.erase(param);

		// fix 2353284: if two parameters in the same layer are
		// connected to the same valuenode and we disconnect one of
		// them, the parent-child relationship for the remaining
		// connection was being deleted.  now we search the parameter
		// list to see if another parameter uses the same valuenode
		DynamicParamList::const_iterator iter;
		for (iter = dynamic_param_list().begin(); iter != dynamic_param_list().end(); iter++)
			if (iter->second == previous)
				break;
		if (iter == dynamic_param_list().end())
			remove_child(previous.get());

		changed();
	}
	return true;
}

void
Layer::on_changed()
{
	if (getenv("SYNFIG_DEBUG_ON_CHANGED"))
		printf("%s:%d Layer::on_changed()\n", __FILE__, __LINE__);

	dirty_time_=Time::end();
	Node::on_changed();
}

bool
Layer::set_param(const String &param, const ValueBase &value)
{
	IMPORT(z_depth)
	return false;
}

bool
Layer::set_param_static(const String &param, const bool x)
{
	Sparams::iterator iter=static_params.find(param);
	if(iter!=static_params.end())
	{
		iter->second=x;
		return true;
	}
	return false;
}


void Layer::fill_static(Vocab vocab)
{
	Vocab::const_iterator viter;
	for(viter=vocab.begin();viter!=vocab.end();viter++)
	{
		if(static_params.find(viter->get_name())==static_params.end())
			static_params.insert(make_pair(viter->get_name(),false));
	}
}


bool
Layer::get_param_static(const String &param) const
{

	Sparams::const_iterator iter=static_params.find(param);
	if(iter!=static_params.end())
		return iter->second;
	return false;
}


etl::handle<Transform>
Layer::get_transform()const
{
	return 0;
}

float
Layer::get_z_depth(const synfig::Time& t)const
{
	if(!dynamic_param_list().count("z_depth"))
		return z_depth;
	return (*dynamic_param_list().find("z_depth")->second)(t).get(Real());
}

Layer::Handle
Layer::simple_clone()const
{
	if(!book().count(get_name())) return 0;
	Handle ret = create(get_name()).get();
	ret->group_=group_;
	//ret->set_canvas(get_canvas());
	ret->set_description(get_description());
	ret->set_active(active());
	ret->set_param_list(get_param_list());
	for(DynamicParamList::const_iterator iter=dynamic_param_list().begin();iter!=dynamic_param_list().end();++iter)
		ret->connect_dynamic_param(iter->first, iter->second);
	return ret;
}

Layer::Handle
Layer::clone(Canvas::LooseHandle canvas, const GUID& deriv_guid) const
{
	if(!book().count(get_name())) return 0;

	//Layer *ret = book()[get_name()].factory();//create(get_name()).get();
	Handle ret = create(get_name()).get();

	ret->group_=group_;
	//ret->set_canvas(get_canvas());
	ret->set_description(get_description());
	ret->set_active(active());
	ret->set_guid(get_guid()^deriv_guid);

	//ret->set_param_list(get_param_list());
	// Process the parameter list so that
	// we can duplicate any inline canvases
	ParamList param_list(get_param_list());
	for(ParamList::const_iterator iter(param_list.begin()); iter != param_list.end(); ++iter)
	{
		if(dynamic_param_list().count(iter->first)==0 && iter->second.get_type()==ValueBase::TYPE_CANVAS)
		{
			// This parameter is a canvas.  We need a close look.
			Canvas::Handle canvas(iter->second.get(Canvas::Handle()));
			if(canvas && canvas->is_inline())
			{
				// This parameter is an inline canvas! we need to clone it
				// before we set it as a parameter.

				// clone canvas (all code that clones a canvas has this comment)
				Canvas::Handle new_canvas(canvas->clone(deriv_guid));

				ValueBase value(new_canvas);
				ret->set_param(iter->first, value);
				continue;
			}
		}

		// This is a normal parameter,go ahead and set it.
		ret->set_param(iter->first, iter->second);
	}

	// Duplicate the dynamic paramlist, but only the exported data nodes
	DynamicParamList::const_iterator iter;
	for(iter=dynamic_param_list().begin();iter!=dynamic_param_list().end();++iter)
	{
		// Make sure we clone inline canvases
		if(iter->second->get_type()==ValueBase::TYPE_CANVAS)
		{
			Canvas::Handle canvas((*iter->second)(0).get(Canvas::Handle()));
			if(canvas->is_inline())
			{
				// clone canvas (all code that clones a canvas has this comment)
				Canvas::Handle new_canvas(canvas->clone(deriv_guid));
				ValueBase value(new_canvas);
				ret->connect_dynamic_param(iter->first,ValueNode_Const::create(value));
				continue;
			}
		}

		if(iter->second->is_exported())
			ret->connect_dynamic_param(iter->first,iter->second);
		else
			ret->connect_dynamic_param(iter->first,iter->second->clone(canvas, deriv_guid));
	}

	//ret->set_canvas(0);

	return ret;
}

bool
Layer::reads_context() const
{
	return false;
}

Rect
Layer::get_full_bounding_rect(Context context)const
{
	if(active())
		return context.get_full_bounding_rect()|get_bounding_rect();
	return context.get_full_bounding_rect();
}

Rect
Layer::get_bounding_rect()const
{
	return Rect::full_plane();
}

bool
Layer::set_param_list(const ParamList &list)
{
	bool ret=true;
	if(!list.size())
		return false;
	ParamList::const_iterator iter(list.begin());
	for(;iter!=list.end();++iter)
	{
		if(!set_param(iter->first, iter->second))ret=false;
	}
	return ret;
}

Layer::ParamList
Layer::get_param_list()const
{
	ParamList ret;

	Vocab vocab(get_param_vocab());

	Vocab::const_iterator iter=vocab.begin();
	for(;iter!=vocab.end();++iter)
	{
		ret[iter->get_name()]=get_param(iter->get_name());
	}
	return ret;
}

ValueBase
Layer::get_param(const String & param)const
{
	if(param=="z_depth")
	{
		synfig::ValueBase ret(get_z_depth());
		ret.set_static(get_param_static(param));
		return ret;
	}
	return ValueBase();
}

String
Layer::get_version()const
{
	return get_param("version__").get(String());
}

bool
Layer::set_version(const String &/*ver*/)
{
	return false;
}

void
Layer::reset_version()
{
}


void
Layer::set_time(Context context, Time time)const
{
	context.set_time(time);
	dirty_time_=time;
}

void
Layer::set_time(Context context, Time time, const Point &pos)const
{
	context.set_time(time,pos);
	dirty_time_=time;
}

Color
Layer::get_color(Context context, const Point &pos)const
{
	return context.get_color(pos);
}

synfig::Layer::Handle
Layer::hit_check(synfig::Context context, const synfig::Point &pos)const
{
	return context.hit_check(pos);
}

/* 	The default accelerated renderer
**	is anything but accelerated...
*/
bool
Layer::accelerated_render(Context context,Surface *surface,int /*quality*/, const RendDesc &renddesc, ProgressCallback *cb)  const
{
	handle<Target> target=surface_target(surface);
	if(!target)
	{
		if(cb)cb->error(_("Unable to create surface target"));
		return false;
	}
	RendDesc desc=renddesc;
	target->set_rend_desc(&desc);

	// When we render, we want to
	// make sure that we are rendered too...
	// Since the context iterator is for
	// the layer after us, we need to back up.
	// This could be considered a hack, as
	// it is a possibility that we are indeed
	// not the previous layer.
	--context;

	return render(context,target,desc,cb);
	//return render_threaded(context,target,desc,cb,2);
}

String
Layer::get_name()const
{
	return get_param("name__").get(String());
}

String
Layer::get_local_name()const
{
	return get_param("local_name__").get(String());
}


Layer::Vocab
Layer::get_param_vocab()const
{
	Layer::Vocab ret;

	ret.push_back(ParamDesc(z_depth,"z_depth")
		.set_local_name(_("Z Depth"))
		.set_animation_only(true)
		.set_description(_("Modifies the position of the layer in the layer stack"))
	);

	return ret;
}

void
Layer::get_times_vfunc(Node::time_set &set) const
{
	DynamicParamList::const_iterator 	i = dynamic_param_list_.begin(),
										end = dynamic_param_list_.end();

	for(; i != end; ++i)
	{
		const Node::time_set &tset = i->second->get_times();
		set.insert(tset.begin(),tset.end());
	}
}


void
Layer::add_to_group(const String&x)
{
	if(x==group_)
		return;
	if(!group_.empty())
		remove_from_all_groups();
	group_=x;
	signal_added_to_group()(group_);
}

void
Layer::remove_from_group(const String&x)
{
	if(group_==x)
		remove_from_all_groups();
}

void
Layer::remove_from_all_groups()
{
	if(group_.empty())
		return;
	signal_removed_from_group()(group_);
	group_.clear();
}

String
Layer::get_group()const
{
	return group_;
}

const String
Layer::get_param_local_name(const String &param_name)const
{
	ParamVocab vocab = get_param_vocab();
	// loop to find the parameter in the parameter vocab - this gives us its local name
	for (ParamVocab::iterator iter = vocab.begin(); iter != vocab.end(); iter++)
		if (iter->get_name() == param_name)
			return iter->get_local_name();
	return String();
}

<<<<<<< HEAD
String
Layer::get_string()const
{
	return String("Layer: ") + get_non_empty_description();
=======
Real
Layer::get_parent_canvas_grow_value()const
{
	Canvas::Handle parent_canvas(get_canvas());
	Real ret;
	if(parent_canvas)
	{
		ret=parent_canvas->get_grow_value();
	}
	else
	{
		ret=0.0;
	}
	return ret;
>>>>>>> 59d57060
}<|MERGE_RESOLUTION|>--- conflicted
+++ resolved
@@ -658,12 +658,13 @@
 	return String();
 }
 
-<<<<<<< HEAD
 String
 Layer::get_string()const
 {
 	return String("Layer: ") + get_non_empty_description();
-=======
+
+}
+
 Real
 Layer::get_parent_canvas_grow_value()const
 {
@@ -678,5 +679,4 @@
 		ret=0.0;
 	}
 	return ret;
->>>>>>> 59d57060
 }