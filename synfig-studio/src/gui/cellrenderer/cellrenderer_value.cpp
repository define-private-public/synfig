--- conflicted
+++ resolved
@@ -469,11 +469,9 @@
 	case ValueBase::TYPE_SEGMENT:
 	case ValueBase::TYPE_LIST:
 	case ValueBase::TYPE_BLINEPOINT:
-<<<<<<< HEAD
-		property_text()=(Glib::ustring)_("Spline Point");
-=======
+	case ValueBase::TYPE_WIDTHPOINT:
+	case ValueBase::TYPE_DASHITEM:
 		property_text()=(Glib::ustring)(ValueBase::type_local_name(data.get_type()));
->>>>>>> 9608fbe4
 		break;
 	case ValueBase::TYPE_VALUENODE_BONE:
 	{
@@ -490,12 +488,6 @@
 		property_text()=(Glib::ustring)(name);
 		break;
 	}
-	case ValueBase::TYPE_WIDTHPOINT:
-		property_text()=(Glib::ustring)_("Width Point");
-		break;
-	case ValueBase::TYPE_DASHITEM:
-		property_text()=(Glib::ustring)_("Dash Item");
-		break;
 	default:
 		property_text()=static_cast<Glib::ustring>(_("UNKNOWN"));
 		break;
