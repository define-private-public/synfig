/* === S Y N F I G ========================================================= */
/*!	\file synfig/rendering/renderer.cpp
**	\brief Renderer
**
**	$Id$
**
**	\legal
**	......... ... 2015 Ivan Mahonin
**
**	This package is free software; you can redistribute it and/or
**	modify it under the terms of the GNU General Public License as
**	published by the Free Software Foundation; either version 2 of
**	the License, or (at your option) any later version.
**
**	This package is distributed in the hope that it will be useful,
**	but WITHOUT ANY WARRANTY; without even the implied warranty of
**	MERCHANTABILITY or FITNESS FOR A PARTICULAR PURPOSE. See the GNU
**	General Public License for more details.
**	\endlegal
*/
/* ========================================================================= */

/* === H E A D E R S ======================================================= */

#ifdef USING_PCH
#	include "pch.h"
#else
#ifdef HAVE_CONFIG_H
#	include <config.h>
#endif

#ifndef WIN32
#include <unistd.h>
#include <sys/types.h>
#include <signal.h>
#endif

#include <cstdlib>
#include <climits>

#include <typeinfo>

#include <synfig/general.h>
#include <synfig/localization.h>
#include <synfig/debug/debugsurface.h>
#include <synfig/debug/log.h>
#include <synfig/debug/measure.h>

#include "renderer.h"
#include "renderqueue.h"

#include "software/renderersw.h"
#include "software/renderersafe.h"
#include "common/task/taskcallback.h"
#ifdef WITH_OPENGL
#include "opengl/renderergl.h"
#include "opengl/task/taskgl.h"
#endif

#endif

using namespace synfig;
using namespace rendering;


#ifdef _DEBUG
#define DEBUG_TASK_LIST
#define DEBUG_TASK_MEASURE
//#define DEBUG_TASK_SURFACE
//#define DEBUG_OPTIMIZATION
//#define DEBUG_OPTIMIZATION_EACH_CHANGE
//#define DEBUG_OPTIMIZATION_MEASURE
//#define DEBUG_OPTIMIZATION_COUNTERS
#endif


/* === M A C R O S ========================================================= */

/* === G L O B A L S ======================================================= */

/* === P R O C E D U R E S ================================================= */

/* === M E T H O D S ======================================================= */

Renderer::Handle Renderer::blank;
std::map<String, Renderer::Handle> *Renderer::renderers;
RenderQueue *Renderer::queue;
Renderer::DebugOptions Renderer::debug_options;

<<<<<<< HEAD
=======
class Renderer::Queue
{
public:
	typedef std::list<Glib::Threads::Thread*> ThreadList;
	typedef std::map<int, Task::Handle> ThreadTaskMap;
	typedef std::set<Task::Handle> TaskSet;
	typedef std::list<Task::Handle> TaskQueue;

private:
	Glib::Threads::Mutex mutex;
	Glib::Threads::Mutex threads_mutex;
	Glib::Threads::Cond cond;
	Glib::Threads::Cond condgl;

	TaskQueue ready_tasks;
	TaskQueue gl_ready_tasks;
	TaskSet not_ready_tasks;
	TaskSet gl_not_ready_tasks;

	bool started;

	ThreadList threads;
	ThreadTaskMap tasks_in_process;

	void start() {
		Glib::Threads::Mutex::Lock lock(mutex);
		if (started) return;

		// one thread reserved for OpenGL
		// also this thread almost don't use CPU time
		// so we have ~50% of one core for GUI
		int count = g_get_num_processors();

		#ifdef DEBUG_TASK_SURFACE
		count = 2;
		#endif

		if (const char *s = getenv("SYNFIG_RENDERING_THREADS"))
			count = atoi(s) + 1;

		if (count > SYNFIG_RENDERING_MAX_THREADS) count = SYNFIG_RENDERING_MAX_THREADS;
		if (count < 2) count = 2;

		for(int i = 0; i < count; ++i)
			threads.push_back(
				Glib::Threads::Thread::create(
					sigc::bind(sigc::mem_fun(*this, &Queue::process), i) ));
		info("rendering threads %d", count);
		started = true;
	}

	void stop() {
		{
			Glib::Threads::Mutex::Lock lock(mutex);
			started = false;
			cond.broadcast();
			condgl.broadcast();
		}
		while(!threads.empty())
			{ threads.front()->join(); threads.pop_front(); }
	}

	void process(int thread_index)
	{
		while(Task::Handle task = get(thread_index))
		{
			#ifdef DEBUG_THREAD_TASK
			info("thread %d: begin task #%d '%s'", thread_index, task->index, typeid(*task).name());
			#endif

			assert( task->check() );

			if (!task->run(task->params))
				task->success = false;

			#ifdef DEBUG_TASK_SURFACE
			debug::DebugSurface::save_to_file(task->target_surface, etl::strprintf("task%d", task->index));
			#endif

			#ifdef DEBUG_THREAD_TASK
			info("thread %d: end task #%d '%s'", thread_index, task->index, typeid(*task).name());
			#endif

			done(thread_index, task);
		}
	}

	void done(int thread_index, const Task::Handle &task)
	{
		assert(task);
		bool found = false;
		Glib::Threads::Mutex::Lock lock(mutex);
		for(Task::Set::iterator i = task->back_deps.begin(); i != task->back_deps.end(); ++i)
		{
			assert(*i);
			--(*i)->deps_count;
			if ((*i)->deps_count == 0)
			{
#ifdef WITH_OPENGL
				bool gl = i->type_is<TaskGL>();
#else
				bool gl = false;
#endif
				TaskQueue &queue = gl ? gl_ready_tasks     : ready_tasks;
				TaskSet   &wait  = gl ? gl_not_ready_tasks : not_ready_tasks;
				wait.erase(*i);
				queue.push_back(*i);

				// current process will take one task,
				// so we don't need to call signal by first time
				if (!found)
					found = true;
				else
					(gl ? condgl : cond).signal();
			}
		}
		task->back_deps.clear();
		assert( tasks_in_process.count(thread_index) == 1 );
		tasks_in_process.erase(thread_index);
		//info("rendering threads used %d", tasks_in_process.size());
	}

	Task::Handle get(int thread_index) {
		Glib::Threads::Mutex::Lock lock(mutex);

		TaskQueue &queue = thread_index == 0 ? gl_ready_tasks     : ready_tasks;
		TaskSet   &wait  = thread_index == 0 ? gl_not_ready_tasks : not_ready_tasks;
		while(started)
		{
			if (!queue.empty())
			{
				Task::Handle task = queue.front();
				queue.pop_front();
				assert( tasks_in_process.count(thread_index) == 0 );
				tasks_in_process[thread_index] = task;
				//info("rendering threads used %d", tasks_in_process.size());
				return task;
			}

			#ifdef DEBUG_THREAD_WAIT
			if (!wait.empty())
				info("thread %d: rendering wait for task", thread_index);
			#endif

			assert( wait.empty() || !tasks_in_process.empty() );

			(thread_index ? cond : condgl).wait(mutex);
		}
		return Task::Handle();
	}

	static void fix_task(const Task &task, const Task::RunParams &params)
	{
		//for(Task::List::iterator i = task.back_deps.begin(); i != task.back_deps.end();)
		//	if (*i) ++i; else i = (*i)->back_deps.erase(i);
		task.params = params;
		task.success = true;
	}

public:
	Queue(): started(false) { start(); }
	~Queue() { stop(); }

	int get_threads_count() const
	{
		return threads.size();
	}

	void enqueue(const Task::Handle &task, const Task::RunParams &params)
	{
		if (!task) return;
		fix_task(*task, params);
		Glib::Threads::Mutex::Lock lock(mutex);

#ifdef WITH_OPENGL
		bool gl = task.type_is<TaskGL>();
#else
		bool gl = false;
#endif
		TaskQueue &queue = gl ? gl_ready_tasks     : ready_tasks;
		TaskSet   &wait  = gl ? gl_not_ready_tasks : not_ready_tasks;
		if (task->deps_count == 0) {
			queue.push_back(task);
			(gl ? condgl : cond).signal();
		}
		else
		{
			wait.insert(task);
		}
	}

	void enqueue(const Task::List &tasks, const Task::RunParams &params)
	{
		int count = 0;
		for(Task::List::const_iterator i = tasks.begin(); i != tasks.end(); ++i)
			if (*i) { fix_task(**i, params); ++count; }
		if (!count) return;

		Glib::Threads::Mutex::Lock lock(mutex);
		int glsignals = 0;
		int signals = 0;
		int threads = get_threads_count() - 1;
		for(Task::List::const_iterator i = tasks.begin(); i != tasks.end(); ++i)
		{
			if (*i)
			{
#ifdef WITH_OPENGL
				bool gl = i->type_is<TaskGL>();
#else
				bool gl = false;
#endif
				TaskQueue &queue = gl ? gl_ready_tasks     : ready_tasks;
				TaskSet   &wait  = gl ? gl_not_ready_tasks : not_ready_tasks;
				if ((*i)->deps_count == 0) {
					queue.push_back(*i);
					if (gl)
					{
						if (glsignals < 1) { condgl.signal(); ++glsignals; }
					}
					else
					{
						if (signals < threads) { cond.signal(); ++signals; }
					}
				}
				else
				{
					wait.insert(*i);
				}
			}
		}
	}

	void clear()
	{
		Glib::Threads::Mutex::Lock lock(mutex);
		ready_tasks.clear();
		gl_ready_tasks.clear();
		not_ready_tasks.clear();
		gl_not_ready_tasks.clear();
	}
};


>>>>>>> 2282247a

void
Renderer::initialize_renderers()
{
	// initialize renderers
	RendererSW::initialize();
#ifdef WITH_OPENGL
	RendererGL::initialize();
#endif

	// register renderers
	register_renderer("software", new RendererSW());
	register_renderer("safe", new RendererSafe());
#ifdef WITH_OPENGL
	register_renderer("gl", new RendererGL());
#endif
}

void
Renderer::deinitialize_renderers()
{
#ifdef WITH_OPENGL
	RendererGL::deinitialize();
#endif
	RendererSW::deinitialize();
}



Renderer::~Renderer() { }

int
Renderer::get_max_simultaneous_threads() const
{
	assert(queue);
	return queue->get_threads_count() - 1;
}

bool
Renderer::is_optimizer_registered(const Optimizer::Handle &optimizer) const
{
	if (!optimizer)
		for(Optimizer::List::const_iterator i = optimizers[optimizer->category_id].begin(); i != optimizers[optimizer->category_id].end(); ++i)
			if (*i == optimizer) return true;
	return false;
}

void
Renderer::register_optimizer(const Optimizer::Handle &optimizer)
{
	if (optimizer) {
		assert(!is_optimizer_registered(optimizer));
		optimizers[optimizer->category_id].push_back(optimizer);
	}
}

void
Renderer::unregister_optimizer(const Optimizer::Handle &optimizer)
{
	for(Optimizer::List::iterator i = optimizers[optimizer->category_id].begin(); i != optimizers[optimizer->category_id].end();)
		if (*i == optimizer) i = optimizers[optimizer->category_id].erase(i); else ++i;
}

void
Renderer::optimize_recursive(
	const Optimizer::List &optimizers,
	const Optimizer::RunParams& params,
	int &calls_count,
	int &optimizations_count,
	int max_level ) const
{
	if (!params.ref_task) return;

	// check dependencies
	if (params.ref_affects_to & params.depends_from) return;

	// run all non-deep-first optimizers for current task
	// before processing of sub-tasks (see Optimizer::deep_first)
	for(Optimizer::List::const_iterator i = optimizers.begin(); i != optimizers.end(); ++i)
	{
		if (!(*i)->deep_first)
		{
			if ((*i)->for_task || ((*i)->for_root_task && !params.parent))
			{
				// run
				Optimizer::RunParams p(params);
				(*i)->run(p);

				++calls_count;
				if (params.ref_task != p.ref_task)
				{
					++optimizations_count;
					#ifdef DEBUG_OPTIMIZATION_EACH_CHANGE
					log("", params.list, (typeid(**i).name() + 19), &p);
					#endif
				}

				// apply params
				params.ref_affects_to |= p.ref_affects_to;
				params.ref_mode |= p.ref_mode;
				params.ref_task = p.ref_task;

				// return when current task removed
				if (!params.ref_task) return;

				assert( params.ref_task->check() );

				// check dependencies
				if (params.ref_affects_to & params.depends_from) return;
			}
		}
	}

	// process sub-tasks, only for non-for-root-task optimizers (see Optimizer::for_root_task)
	if (max_level > 0)
	{
		bool task_clonned = false;
		bool nonrecursive = false;
		bool recursive = false;
		Optimizer::RunParams initial_params(params);
		for(Task::List::iterator i = params.ref_task->sub_tasks.begin(); i != params.ref_task->sub_tasks.end();)
		{
			if (*i)
			{
				// recursive run
				initial_params.ref_task = params.ref_task;
				Optimizer::RunParams sub_params = initial_params.sub(*i);
				optimize_recursive(optimizers, sub_params, calls_count, optimizations_count, nonrecursive ? 0 : recursive ? INT_MAX : max_level-1);
				nonrecursive = false;
				recursive = false;

				// replace sub-task if optimized
				if (sub_params.ref_task != *i)
				{
					// before replacement clone current task (if it not already cloned)
					if (!task_clonned)
					{
						int index = i - params.ref_task->sub_tasks.begin();
						params.ref_task = params.ref_task->clone();
						i = params.ref_task->sub_tasks.begin() + index; // validate iterator
						task_clonned = true;
					}
					*i = sub_params.ref_task;

					// go to next sub-task if we don't need to repeat optimization (see Optimizer::MODE_REPEAT)
					if ((sub_params.ref_mode & Optimizer::MODE_REPEAT_LAST) == Optimizer::MODE_REPEAT_LAST)
					{
						// check recursive flag (see Optimizer::MODE_RECURSIVE)
						if (sub_params.ref_mode & Optimizer::MODE_RECURSIVE)
							recursive = true;
						else
							nonrecursive = true;
					}
					else
					{
						++i;
					}
				}
				else
				{
					// go to next sub-task, when sub-task not unchanged
					++i;
				}

				// apply affected categories
				params.ref_affects_to |= sub_params.ref_affects_to;

				// if mode is REPEAT_BRUNCH then provide this flag to result
				if ((sub_params.ref_mode & Optimizer::MODE_REPEAT_BRUNCH) == Optimizer::MODE_REPEAT_BRUNCH)
				{
					params.ref_mode |= Optimizer::MODE_REPEAT_BRUNCH;
					params.ref_mode |= (sub_params.ref_mode & Optimizer::MODE_RECURSIVE);
				}
				else
				// if mode is REPEAT_PARENT then provide flag REPEAT_LAST to result (repeat only one upper level)
				if ((sub_params.ref_mode & Optimizer::MODE_REPEAT_PARENT) == Optimizer::MODE_REPEAT_PARENT)
				{
					params.ref_mode |= Optimizer::MODE_REPEAT_LAST;
					params.ref_mode |= (sub_params.ref_mode & Optimizer::MODE_RECURSIVE);
				}

				// check dependencies
				if (params.ref_affects_to & params.depends_from) return;
			}
			else
			{
				// skip nulls
				++i;
			}
		}
	}

	// run deep-first optimizers for current task
	// when all sub-tasks are processed (see Optimizer::deep_first)
	for(Optimizer::List::const_iterator i = optimizers.begin(); i != optimizers.end(); ++i)
	{
		if ((*i)->deep_first)
		{
			if ((*i)->for_task || ((*i)->for_root_task && !params.parent))
			{
				// run
				Optimizer::RunParams p(params);
				(*i)->run(p);

				++calls_count;
				if (params.ref_task != p.ref_task)
				{
					++optimizations_count;
					#ifdef DEBUG_OPTIMIZATION_EACH_CHANGE
					log("", params.list, (typeid(**i).name() + 19), &p);
					#endif
				}

				// apply params
				params.ref_affects_to |= p.ref_affects_to;
				params.ref_mode |= p.ref_mode;
				params.ref_task = p.ref_task;

				// return when current task removed
				if (!params.ref_task) return;

				assert( params.ref_task->check() );

				// check dependencies
				if (params.ref_affects_to & params.depends_from) return;
			}
		}
	}

}

void
Renderer::optimize(Task::List &list) const
{
	//debug::Measure t("Renderer::optimize");

	int current_category_id = 0;
	int current_optimizer_index = 0;
	Optimizer::Category current_affected = 0;
	Optimizer::Category categories_to_process = Optimizer::CATEGORY_ALL;
	Optimizer::List single(1);

	while(categories_to_process &= Optimizer::CATEGORY_ALL)
	{
		if (current_category_id >= Optimizer::CATEGORY_ID_COUNT)
		{
			current_category_id = 0;
			current_optimizer_index = 0;
			current_affected = 0;
			continue;
		}

		if (!((1 << current_category_id) & categories_to_process))
		{
			++current_category_id;
			current_optimizer_index = 0;
			current_affected = 0;
			continue;
		}

		if (current_optimizer_index >= (int)optimizers[current_category_id].size())
		{
			categories_to_process &= ~(1 << current_category_id);
			categories_to_process |= current_affected;
			++current_category_id;
			current_optimizer_index = 0;
			current_affected = 0;
			continue;
		}

		bool simultaneous_run = Optimizer::categories_info[current_category_id].simultaneous_run;
		const Optimizer::List &current_optimizers = simultaneous_run ? optimizers[current_category_id] : single;
		if (!simultaneous_run) {
			single.front() = optimizers[current_category_id][current_optimizer_index];
			Optimizer::Category depends_from_self = (1 << current_category_id) & single.front()->depends_from;
			if (current_affected & depends_from_self)
			{
				current_category_id = 0;
				current_optimizer_index = 0;
				current_affected = 0;
				continue;
			}
		}

		Optimizer::Category depends_from = 0;
		bool for_list = false;
		bool for_task = false;
		bool for_root_task = false;
		for(Optimizer::List::const_iterator i = current_optimizers.begin(); i != current_optimizers.end(); ++i)
		{
			depends_from |= ((1 << current_category_id) - 1) & (*i)->depends_from;
			if ((*i)->for_list) for_list = true;
			if ((*i)->for_task) for_task = true;
			if ((*i)->for_root_task) for_root_task = true;
		}

		#ifdef DEBUG_OPTIMIZATION
		log("", list, etl::strprintf("before optimize category %d index %d", current_category_id, current_optimizer_index));
		#endif

		#ifdef DEBUG_OPTIMIZATION_MEASURE
		debug::Measure t(etl::strprintf("optimize category %d index %d", current_category_id, current_optimizer_index));
		#endif

		if (for_list)
		{
			for(Optimizer::List::const_iterator i = current_optimizers.begin(); !(categories_to_process & depends_from) && i != current_optimizers.end(); ++i)
			{
				if ((*i)->for_list)
				{
					Optimizer::RunParams params(*this, list, depends_from);
					(*i)->run(params);
					categories_to_process |= current_affected |= params.ref_affects_to;
				}
			}
		}

		if (for_task || for_root_task)
		{
			int calls_count = 0;
			int optimizations_count = 0;

			bool nonrecursive = false;
			for(Task::List::iterator j = list.begin(); !(categories_to_process & depends_from) && j != list.end();)
			{
				if (*j)
				{
					Optimizer::RunParams params(*this, list, depends_from, *j);
					optimize_recursive(current_optimizers, params, calls_count, optimizations_count, !for_task ? 0 : nonrecursive ? 1 : INT_MAX);
					nonrecursive = false;

					if (*j != params.ref_task)
					{

						if (params.ref_task)
						{
							*j = params.ref_task;
							// go to next sub-task if we don't need to repeat optimization (see Optimizer::MODE_REPEAT)
							if ((params.ref_mode & Optimizer::MODE_REPEAT_LAST) == Optimizer::MODE_REPEAT_LAST)
							{
								// check non-recursive flag (see Optimizer::MODE_RECURSIVE)
								if (!(params.ref_mode & Optimizer::MODE_RECURSIVE))
									nonrecursive = true;
							}
							else ++j;
						}
						else
							j = list.erase(j);
					} else ++j;
					categories_to_process |= current_affected |= params.ref_affects_to;
				}
				else
				{
					j = list.erase(j);
				}
			}

			#ifdef DEBUG_OPTIMIZATION_COUNTERS
			debug::Log::info("", "optimize category %d index %d: calls %d, changes %d",
				current_category_id, current_optimizer_index, calls_count, optimizations_count );
			#endif
		}

		if (categories_to_process & depends_from)
		{
			current_category_id = 0;
			current_optimizer_index = 0;
			current_affected = 0;
			continue;
		}

		current_optimizer_index += current_optimizers.size();
	}

	// remove nulls
	for(Task::List::iterator j = list.begin(); j != list.end();)
		if (*j) ++j; else j = list.erase(j);
}

bool
Renderer::run(const Task::List &list) const
{
	//info("renderer: %s", get_name().c_str());
	//info("renderer.debug.task_list_log: %s", get_debug_options().task_list_log.c_str());
	//info("renderer.debug.task_list_optimized_log: %s", get_debug_options().task_list_optimized_log.c_str());
	//info("renderer.debug.result_image: %s", get_debug_options().result_image.c_str());

	#ifndef NDEBUG
	for(Task::List::const_iterator j = list.begin(); j != list.end(); ++j)
		assert( (*j)->check() );
	#endif

	#ifdef DEBUG_TASK_MEASURE
	debug::Measure t("Renderer::run");
	#endif

	#ifdef DEBUG_TASK_LIST
	log("", list, "input list");
	#endif

	if (!get_debug_options().task_list_log.empty())
		log(get_debug_options().task_list_log, list, "input list");

	Task::List optimized_list(list);
	{
		#ifdef DEBUG_TASK_MEASURE
		debug::Measure t("optimize");
		#endif
		optimize(optimized_list);
	}

	{
		#ifdef DEBUG_TASK_MEASURE
		debug::Measure t("find deps");
		#endif

		for(Task::List::const_iterator i = optimized_list.begin(); i != optimized_list.end(); ++i)
		{
			(*i)->back_deps.clear();
			(*i)->deps_count = 0;
		}

		for(Task::List::const_iterator i = optimized_list.begin(); i != optimized_list.end(); ++i)
		{
			assert((*i)->index == 0);
			(*i)->index = i - optimized_list.begin() + 1;
			if ((*i)->valid_target())
			{
				for(Task::List::const_iterator j = (*i)->sub_tasks.begin(); j != (*i)->sub_tasks.end(); ++j)
					if (*j && (*j)->valid_target())
						for(Task::List::const_reverse_iterator rk(i); rk != optimized_list.rend(); ++rk)
							if ( (*j)->target_surface == (*rk)->target_surface
							  && (*rk)->valid_target()
							  && etl::intersect((*j)->get_target_rect(), (*rk)->get_target_rect()) )
								if ((*rk)->back_deps.insert(*i).second)
									++(*i)->deps_count;
				for(Task::List::const_reverse_iterator rk(i); rk != optimized_list.rend(); ++rk)
					if ( (*i)->target_surface == (*rk)->target_surface
					  && (*rk)->valid_target()
					  && etl::intersect((*i)->get_target_rect(), (*rk)->get_target_rect()) )
						if ((*rk)->back_deps.insert(*i).second)
							++(*i)->deps_count;
			}
		}
	}

	#ifdef DEBUG_TASK_LIST
	log("", optimized_list, "optimized list");
	#endif

	if (!get_debug_options().task_list_optimized_log.empty())
		log(get_debug_options().task_list_optimized_log, optimized_list, "optimized list");

	bool success = true;

	{
		#ifdef DEBUG_TASK_MEASURE
		debug::Measure t("run tasks");
		#endif

		Glib::Threads::Cond cond;
		Glib::Threads::Mutex mutex;
		Glib::Threads::Mutex::Lock lock(mutex);

		TaskCallbackCond::Handle task_cond = new TaskCallbackCond();
		task_cond->cond = &cond;
		task_cond->mutex = &mutex;
		for(Task::List::const_iterator i = optimized_list.begin(); i != optimized_list.end(); ++i)
			if ((*i)->back_deps.insert(task_cond).second)
				++task_cond->deps_count;
		optimized_list.push_back(task_cond);

		queue->enqueue(optimized_list, Task::RunParams());

		task_cond->cond->wait(mutex);
		if (!task_cond->success) success = false;

		if (!get_debug_options().result_image.empty())
			debug::DebugSurface::save_to_file(
				!list.empty() && list.back()
					? list.back()->target_surface
					: Surface::Handle(),
				get_debug_options().result_image,
				true );
	}

	return success;
}

void
Renderer::log(
	const String &logfile,
	const Task::Handle &task,
	const Optimizer::RunParams* optimization_stack,
	int level ) const
{
	bool use_stack = false;
	const Optimizer::RunParams* p = optimization_stack ? optimization_stack->get_level(level) : NULL;
	Task::Handle t = task;
	if (p && p->orig_task == t)
		{ use_stack = true; t = p->ref_task; }

	if (t)
	{
		String back_deps;
		if (!t->back_deps.empty())
		{
			std::multiset<int> back_deps_set;
			for(Task::Set::const_iterator i = t->back_deps.begin(); i != t->back_deps.end(); ++i)
				back_deps_set.insert((*i)->index);
			for(std::multiset<int>::const_iterator i = back_deps_set.begin(); i != back_deps_set.end(); ++i)
				back_deps += etl::strprintf("%d ", *i);
			back_deps = "(" + back_deps.substr(0, back_deps.size()-1) + ") ";
		}

		debug::Log::info(logfile,
		      String(level*2, ' ')
			+ (use_stack ? "*" : "")
			+ (t->index ? etl::strprintf("#%d ", t->index): "")
			+ ( t->deps_count
			  ? etl::strprintf("%d ", t->deps_count )
			  : "" )
			+ back_deps
			+ (typeid(*t).name() + 19)
			+ ( t->get_bounds().valid()
			  ? etl::strprintf(" bounds (%f, %f)-(%f, %f)",
				t->get_bounds().minx, t->get_bounds().miny,
				t->get_bounds().maxx, t->get_bounds().maxy )
			  : "" )
			+ ( t->valid_target()
              ? etl::strprintf(" source (%f, %f)-(%f, %f) target (%d, %d)-(%d, %d) surface %s (%dx%d) id %d",
				t->get_source_rect_lt()[0], t->get_source_rect_lt()[1],
				t->get_source_rect_rb()[0], t->get_source_rect_rb()[1],
				t->get_target_rect().minx, t->get_target_rect().miny,
				t->get_target_rect().maxx, t->get_target_rect().maxy,
				(typeid(*t->target_surface).name() + 19),
				t->target_surface->get_width(),
				t->target_surface->get_height(),
				t->target_surface->get_id() )
		      : "" ));
		for(Task::List::const_iterator i = t->sub_tasks.begin(); i != t->sub_tasks.end(); ++i)
			log(logfile, *i, use_stack ? optimization_stack : NULL, level+1);
	}
	else
	{
		debug::Log::info(logfile,
			String(level*2, ' ')
			+ (use_stack ? "*" : "")
			+ "NULL" );
	}
}

void
Renderer::log(
	const String &logfile,
	const Task::List &list,
	const String &name,
	const Optimizer::RunParams* optimization_stack ) const
{
	String line = "-------------------------------------------";
	String n = "    " + name;
	n.resize(line.size(), ' ');
	for(int i = 0; i < (int)line.size(); ++i)
		if (n[i] == ' ') n[i] = line[i];
	debug::Log::info(logfile, n);
	for(Task::List::const_iterator i = list.begin(); i != list.end(); ++i)
		log(logfile, *i, optimization_stack);
	debug::Log::info(logfile, line);
}

void
Renderer::initialize()
{
	if (renderers != NULL || queue != NULL)
		synfig::error("rendering::Renderer already initialized");

	// init debug options
	if (const char *s = getenv("SYNFIG_RENDERING_DEBUG_TASK_LIST_LOG"))
		debug_options.task_list_log = s;
	if (const char *s = getenv("SYNFIG_RENDERING_DEBUG_TASK_LIST_OPTIMIZED_LOG"))
		debug_options.task_list_optimized_log = s;
	if (const char *s = getenv("SYNFIG_RENDERING_DEBUG_RESULT_IMAGE"))
		debug_options.result_image = s;

	renderers = new std::map<String, Handle>();
	queue = new RenderQueue();

	initialize_renderers();
}

void
Renderer::deinitialize()
{
	if (renderers == NULL || queue == NULL)
		synfig::error("rendering::Renderer not initialized");

	while(!get_renderers().empty())
		unregister_renderer(get_renderers().begin()->first);

	deinitialize_renderers();

	delete renderers;
	delete queue;
}

void
Renderer::register_renderer(const String &name, const Renderer::Handle &renderer)
{
	if (get_renderer(name))
		synfig::error("rendering::Renderer renderer '%s' already registered", name.c_str());
	(*renderers)[name] = renderer;
}

void
Renderer::unregister_renderer(const String &name)
{
	if (!get_renderer(name))
		synfig::error("rendering::Renderer renderer '%s' not registered", name.c_str());
	renderers->erase(name);
}

const Renderer::Handle&
Renderer::get_renderer(const String &name)
{
	return get_renderers().count(name) > 0
		 ? get_renderers().find(name)->second
		 : blank;
}

const std::map<String, Renderer::Handle>&
Renderer::get_renderers()
{
	if (renderers == NULL)
		synfig::error("rendering::Renderer not initialized");
	return *renderers;
}

/* === E N T R Y P O I N T ================================================= */<|MERGE_RESOLUTION|>--- conflicted
+++ resolved
@@ -87,252 +87,6 @@
 RenderQueue *Renderer::queue;
 Renderer::DebugOptions Renderer::debug_options;
 
-<<<<<<< HEAD
-=======
-class Renderer::Queue
-{
-public:
-	typedef std::list<Glib::Threads::Thread*> ThreadList;
-	typedef std::map<int, Task::Handle> ThreadTaskMap;
-	typedef std::set<Task::Handle> TaskSet;
-	typedef std::list<Task::Handle> TaskQueue;
-
-private:
-	Glib::Threads::Mutex mutex;
-	Glib::Threads::Mutex threads_mutex;
-	Glib::Threads::Cond cond;
-	Glib::Threads::Cond condgl;
-
-	TaskQueue ready_tasks;
-	TaskQueue gl_ready_tasks;
-	TaskSet not_ready_tasks;
-	TaskSet gl_not_ready_tasks;
-
-	bool started;
-
-	ThreadList threads;
-	ThreadTaskMap tasks_in_process;
-
-	void start() {
-		Glib::Threads::Mutex::Lock lock(mutex);
-		if (started) return;
-
-		// one thread reserved for OpenGL
-		// also this thread almost don't use CPU time
-		// so we have ~50% of one core for GUI
-		int count = g_get_num_processors();
-
-		#ifdef DEBUG_TASK_SURFACE
-		count = 2;
-		#endif
-
-		if (const char *s = getenv("SYNFIG_RENDERING_THREADS"))
-			count = atoi(s) + 1;
-
-		if (count > SYNFIG_RENDERING_MAX_THREADS) count = SYNFIG_RENDERING_MAX_THREADS;
-		if (count < 2) count = 2;
-
-		for(int i = 0; i < count; ++i)
-			threads.push_back(
-				Glib::Threads::Thread::create(
-					sigc::bind(sigc::mem_fun(*this, &Queue::process), i) ));
-		info("rendering threads %d", count);
-		started = true;
-	}
-
-	void stop() {
-		{
-			Glib::Threads::Mutex::Lock lock(mutex);
-			started = false;
-			cond.broadcast();
-			condgl.broadcast();
-		}
-		while(!threads.empty())
-			{ threads.front()->join(); threads.pop_front(); }
-	}
-
-	void process(int thread_index)
-	{
-		while(Task::Handle task = get(thread_index))
-		{
-			#ifdef DEBUG_THREAD_TASK
-			info("thread %d: begin task #%d '%s'", thread_index, task->index, typeid(*task).name());
-			#endif
-
-			assert( task->check() );
-
-			if (!task->run(task->params))
-				task->success = false;
-
-			#ifdef DEBUG_TASK_SURFACE
-			debug::DebugSurface::save_to_file(task->target_surface, etl::strprintf("task%d", task->index));
-			#endif
-
-			#ifdef DEBUG_THREAD_TASK
-			info("thread %d: end task #%d '%s'", thread_index, task->index, typeid(*task).name());
-			#endif
-
-			done(thread_index, task);
-		}
-	}
-
-	void done(int thread_index, const Task::Handle &task)
-	{
-		assert(task);
-		bool found = false;
-		Glib::Threads::Mutex::Lock lock(mutex);
-		for(Task::Set::iterator i = task->back_deps.begin(); i != task->back_deps.end(); ++i)
-		{
-			assert(*i);
-			--(*i)->deps_count;
-			if ((*i)->deps_count == 0)
-			{
-#ifdef WITH_OPENGL
-				bool gl = i->type_is<TaskGL>();
-#else
-				bool gl = false;
-#endif
-				TaskQueue &queue = gl ? gl_ready_tasks     : ready_tasks;
-				TaskSet   &wait  = gl ? gl_not_ready_tasks : not_ready_tasks;
-				wait.erase(*i);
-				queue.push_back(*i);
-
-				// current process will take one task,
-				// so we don't need to call signal by first time
-				if (!found)
-					found = true;
-				else
-					(gl ? condgl : cond).signal();
-			}
-		}
-		task->back_deps.clear();
-		assert( tasks_in_process.count(thread_index) == 1 );
-		tasks_in_process.erase(thread_index);
-		//info("rendering threads used %d", tasks_in_process.size());
-	}
-
-	Task::Handle get(int thread_index) {
-		Glib::Threads::Mutex::Lock lock(mutex);
-
-		TaskQueue &queue = thread_index == 0 ? gl_ready_tasks     : ready_tasks;
-		TaskSet   &wait  = thread_index == 0 ? gl_not_ready_tasks : not_ready_tasks;
-		while(started)
-		{
-			if (!queue.empty())
-			{
-				Task::Handle task = queue.front();
-				queue.pop_front();
-				assert( tasks_in_process.count(thread_index) == 0 );
-				tasks_in_process[thread_index] = task;
-				//info("rendering threads used %d", tasks_in_process.size());
-				return task;
-			}
-
-			#ifdef DEBUG_THREAD_WAIT
-			if (!wait.empty())
-				info("thread %d: rendering wait for task", thread_index);
-			#endif
-
-			assert( wait.empty() || !tasks_in_process.empty() );
-
-			(thread_index ? cond : condgl).wait(mutex);
-		}
-		return Task::Handle();
-	}
-
-	static void fix_task(const Task &task, const Task::RunParams &params)
-	{
-		//for(Task::List::iterator i = task.back_deps.begin(); i != task.back_deps.end();)
-		//	if (*i) ++i; else i = (*i)->back_deps.erase(i);
-		task.params = params;
-		task.success = true;
-	}
-
-public:
-	Queue(): started(false) { start(); }
-	~Queue() { stop(); }
-
-	int get_threads_count() const
-	{
-		return threads.size();
-	}
-
-	void enqueue(const Task::Handle &task, const Task::RunParams &params)
-	{
-		if (!task) return;
-		fix_task(*task, params);
-		Glib::Threads::Mutex::Lock lock(mutex);
-
-#ifdef WITH_OPENGL
-		bool gl = task.type_is<TaskGL>();
-#else
-		bool gl = false;
-#endif
-		TaskQueue &queue = gl ? gl_ready_tasks     : ready_tasks;
-		TaskSet   &wait  = gl ? gl_not_ready_tasks : not_ready_tasks;
-		if (task->deps_count == 0) {
-			queue.push_back(task);
-			(gl ? condgl : cond).signal();
-		}
-		else
-		{
-			wait.insert(task);
-		}
-	}
-
-	void enqueue(const Task::List &tasks, const Task::RunParams &params)
-	{
-		int count = 0;
-		for(Task::List::const_iterator i = tasks.begin(); i != tasks.end(); ++i)
-			if (*i) { fix_task(**i, params); ++count; }
-		if (!count) return;
-
-		Glib::Threads::Mutex::Lock lock(mutex);
-		int glsignals = 0;
-		int signals = 0;
-		int threads = get_threads_count() - 1;
-		for(Task::List::const_iterator i = tasks.begin(); i != tasks.end(); ++i)
-		{
-			if (*i)
-			{
-#ifdef WITH_OPENGL
-				bool gl = i->type_is<TaskGL>();
-#else
-				bool gl = false;
-#endif
-				TaskQueue &queue = gl ? gl_ready_tasks     : ready_tasks;
-				TaskSet   &wait  = gl ? gl_not_ready_tasks : not_ready_tasks;
-				if ((*i)->deps_count == 0) {
-					queue.push_back(*i);
-					if (gl)
-					{
-						if (glsignals < 1) { condgl.signal(); ++glsignals; }
-					}
-					else
-					{
-						if (signals < threads) { cond.signal(); ++signals; }
-					}
-				}
-				else
-				{
-					wait.insert(*i);
-				}
-			}
-		}
-	}
-
-	void clear()
-	{
-		Glib::Threads::Mutex::Lock lock(mutex);
-		ready_tasks.clear();
-		gl_ready_tasks.clear();
-		not_ready_tasks.clear();
-		gl_not_ready_tasks.clear();
-	}
-};
-
-
->>>>>>> 2282247a
 
 void
 Renderer::initialize_renderers()
