/* === S Y N F I G ========================================================= */
/*!	\file valuedescset.cpp
**	\brief Template File
**
**	$Id$
**
**	\legal
**	Copyright (c) 2002-2005 Robert B. Quattlebaum Jr., Adrian Bentley
**	Copyright (c) 2007, 2008 Chris Moore
**
**	This package is free software; you can redistribute it and/or
**	modify it under the terms of the GNU General Public License as
**	published by the Free Software Foundation; either version 2 of
**	the License, or (at your option) any later version.
**
**	This package is distributed in the hope that it will be useful,
**	but WITHOUT ANY WARRANTY; without even the implied warranty of
**	MERCHANTABILITY or FITNESS FOR A PARTICULAR PURPOSE. See the GNU
**	General Public License for more details.
**	\endlegal
*/
/* ========================================================================= */

/* === H E A D E R S ======================================================= */

#ifdef USING_PCH
#	include "pch.h"
#else
#ifdef HAVE_CONFIG_H
#	include <config.h>
#endif

#include "layerparamset.h"
#include "valuenodeconstset.h"
#include "valuedescconnect.h"
#include "waypointsetsmart.h"

#include "valuedescset.h"
#include <synfigapp/canvasinterface.h>
#include <synfig/valuenode_bline.h>
#include <synfig/valuenode_blinecalctangent.h>
#include <synfig/valuenode_blinecalcvertex.h>
#include <synfig/valuenode_blinecalcwidth.h>
#include <synfig/valuenode_composite.h>
#include <synfig/valuenode_radialcomposite.h>
#include <synfig/valuenode_range.h>
#include <synfig/valuenode_reference.h>
<<<<<<< HEAD
#include <synfig/valuenode_boneinfluence.h>
=======
#include <synfig/valuenode_scale.h>
>>>>>>> b603ea1c
#include <synfigapp/main.h>

#include <synfigapp/general.h>

#endif

using namespace std;
using namespace etl;
using namespace synfig;
using namespace synfigapp;
using namespace Action;

/* === M A C R O S ========================================================= */

ACTION_INIT_NO_GET_LOCAL_NAME(Action::ValueDescSet);
ACTION_SET_NAME(Action::ValueDescSet,"ValueDescSet");
ACTION_SET_LOCAL_NAME(Action::ValueDescSet,N_("Set ValueDesc"));
ACTION_SET_TASK(Action::ValueDescSet,"set");
ACTION_SET_CATEGORY(Action::ValueDescSet,Action::CATEGORY_VALUEDESC);
ACTION_SET_PRIORITY(Action::ValueDescSet,0);
ACTION_SET_VERSION(Action::ValueDescSet,"0.0");
ACTION_SET_CVS_ID(Action::ValueDescSet,"$Id$");

/* === G L O B A L S ======================================================= */

/* === P R O C E D U R E S ================================================= */

/* === M E T H O D S ======================================================= */

Action::ValueDescSet::ValueDescSet():
	time(0)
{
}

synfig::String
Action::ValueDescSet::get_local_name()const
{
	return strprintf(_("Set %s"),
					 value_desc
					 ? value_desc.get_description().c_str()
					 : _("ValueDesc"));
}

Action::ParamVocab
Action::ValueDescSet::get_param_vocab()
{
	ParamVocab ret(Action::CanvasSpecific::get_param_vocab());

	ret.push_back(ParamDesc("value_desc",Param::TYPE_VALUEDESC)
		.set_local_name(_("ValueDesc"))
	);

	ret.push_back(ParamDesc("new_value",Param::TYPE_VALUE)
		.set_local_name(_("ValueBase"))
	);

	ret.push_back(ParamDesc("time",Param::TYPE_TIME)
		.set_local_name(_("Time"))
		.set_optional()
	);

	return ret;
}

bool
Action::ValueDescSet::is_candidate(const ParamList &x)
{
	return candidate_check(get_param_vocab(),x);
}

bool
Action::ValueDescSet::set_param(const synfig::String& name, const Action::Param &param)
{
	if(name=="value_desc" && param.get_type()==Param::TYPE_VALUEDESC)
	{
		value_desc=param.get_value_desc();

		return true;
	}

	if(name=="new_value" && param.get_type()==Param::TYPE_VALUE)
	{
		value=param.get_value();

		return true;
	}

	if(name=="time" && param.get_type()==Param::TYPE_TIME)
	{
		time=param.get_time();

		return true;
	}

	return Action::CanvasSpecific::set_param(name,param);
}

bool
Action::ValueDescSet::is_ready()const
{
	if(!value_desc || !value.is_valid())
		return false;
	return Action::CanvasSpecific::is_ready();
}

void
Action::ValueDescSet::prepare()
{
	clear();

	// If our tangents are merged, and
	// our first tangent is being manipulated,
	// then we also need to adjust the other
	// tangent.
	if(	value_desc.parent_is_value_node() &&
		value_desc.get_parent_value_node()->get_type()==ValueBase::TYPE_BLINEPOINT &&
		(value_desc.get_name()=="t1" || value_desc.get_name()=="t2") &&
		//(value_desc.get_index()==4 || value_desc.get_index()==5) &&
		(*value_desc.get_parent_value_node())(time).get(BLinePoint()).get_split_tangent_flag()==false)
	{
//		{
//			ValueNode_Composite::Handle parent_value_node;
//			parent_value_node=parent_value_node.cast_dynamic(value_desc.get_parent_value_node());
//			assert(parent_value_node);
//
//			Vector t1((*parent_value_node->get_link("t1"))(time));
//			Vector t2((*parent_value_node->get_link("t2"))(time));
//		}

		//if (value_desc.get_index()==4) {
		if (value_desc.get_name()=="t1") {
			ValueNode_Composite::Handle parent_value_node;
			parent_value_node=parent_value_node.cast_dynamic(value_desc.get_parent_value_node());

			assert(parent_value_node);

			Action::Handle action(Action::create("ValueDescSet"));

			if(!action)
				throw Error(_("Unable to find action ValueDescSet (bug)"));

			action->set_param("canvas",get_canvas());
			action->set_param("canvas_interface",get_canvas_interface());
			action->set_param("time",time);
			action->set_param("new_value",value);
			action->set_param("value_desc",ValueDesc(parent_value_node, parent_value_node->get_link_index_from_name("t2")));

			if(!action->is_ready())
				throw Error(Error::TYPE_NOTREADY);

			add_action(action);
		}
	}

	// If we are a reference value node, then
	// we need to distribute the changes to the
	// referenced value node
	if(value_desc.is_value_node() && ValueNode_Reference::Handle::cast_dynamic(value_desc.get_value_node()))
	{
		ValueDesc reference_value_desc(ValueNode_Reference::Handle::cast_dynamic(value_desc.get_value_node()),0);

		Action::Handle action(Action::create("ValueDescSet"));

		if(!action)
			throw Error(_("Unable to find action ValueDescSet (bug)"));

		action->set_param("canvas",get_canvas());
		action->set_param("canvas_interface",get_canvas_interface());
		action->set_param("time",time);
		action->set_param("new_value",value);
		action->set_param("value_desc",reference_value_desc);

		if(!action->is_ready())
			throw Error(Error::TYPE_NOTREADY);

		add_action(action);

		return;
	}

	// if we are a boneinfluence value node, then we need to distribute the changes to the linked value node
	if(value_desc.is_value_node())
	{
		if (ValueNode_BoneInfluence::Handle bone_influence_value_node =
			ValueNode_BoneInfluence::Handle::cast_dynamic(value_desc.get_value_node()))
		{
			ValueDesc bone_influence_value_desc(bone_influence_value_node,
												bone_influence_value_node->get_link_index_from_name("link"));

			if (bone_influence_value_node->has_inverse_transform())
				value = bone_influence_value_node->get_inverse_transform().get_transformed(value);
			else
				throw Error(_("this node isn't editable - in the future it will be greyed to prevent editing"));

			Action::Handle action(Action::create("ValueDescSet"));

			if(!action)
				throw Error(_("Unable to find action ValueDescSet (bug)"));

			action->set_param("canvas",get_canvas());
			action->set_param("canvas_interface",get_canvas_interface());
			action->set_param("time",time);
			action->set_param("new_value",value);
			action->set_param("value_desc",bone_influence_value_desc);

			if(!action->is_ready())
				throw Error(Error::TYPE_NOTREADY);

			add_action(action);

			return;
		}
	}

	// If we are a composite value node, then
	// we need to distribute the changes to the
	// individual parts
	if(value_desc.is_value_node() && ValueNode_Composite::Handle::cast_dynamic(value_desc.get_value_node()))
	{
		ValueBase components[6];
		int n_components(0);
		switch(value.get_type())
		{
		case ValueBase::TYPE_VECTOR:
			components[0]=value.get(Vector())[0];
			components[1]=value.get(Vector())[1];
			n_components=2;
			break;
		case ValueBase::TYPE_COLOR:
			components[0]=value.get(Color()).get_r();
			components[1]=value.get(Color()).get_g();
			components[2]=value.get(Color()).get_b();
			components[3]=value.get(Color()).get_a();
			n_components=4;
			break;
		case ValueBase::TYPE_SEGMENT:
			components[0]=value.get(Segment()).p1;
			components[1]=value.get(Segment()).t1;
			components[2]=value.get(Segment()).p2;
			components[3]=value.get(Segment()).t2;
			n_components=4;
			break;
		case ValueBase::TYPE_BLINEPOINT:
		{
			BLinePoint bline_point(value);
			components[0]=bline_point.get_vertex();
			components[1]=bline_point.get_width();
			components[2]=bline_point.get_origin();
			components[3]=bline_point.get_split_tangent_flag();
			components[4]=bline_point.get_tangent1();
			components[5]=bline_point.get_tangent2();
			n_components=6;
			break;
		}
		default:
			throw Error(_("Bad type for composite (%s)"),ValueBase::type_local_name(value.get_type()).c_str());
			break;
		}

		for(int i=0;i<n_components;i++)
		{
			ValueDesc component_value_desc(ValueNode_Composite::Handle::cast_dynamic(value_desc.get_value_node()),i);

			Action::Handle action(Action::create("ValueDescSet"));

			if(!action)
				throw Error(_("Unable to find action ValueDescSet (bug)"));

			action->set_param("canvas",get_canvas());
			action->set_param("canvas_interface",get_canvas_interface());
			action->set_param("time",time);
			action->set_param("new_value",components[i]);
			action->set_param("value_desc",component_value_desc);

			if(!action->is_ready())
				throw Error(Error::TYPE_NOTREADY);

			add_action(action);
		}

		return;
	}


	// If we are a RADIAL composite value node, then
	// we need to distribute the changes to the
	// individual parts
	if(value_desc.is_value_node() && ValueNode_RadialComposite::Handle::cast_dynamic(value_desc.get_value_node()))
	{
		ValueBase components[6];
		int n_components(0);
		switch(value.get_type())
		{
		case ValueBase::TYPE_VECTOR:
		{
			Angle old_angle = (*(ValueNode_RadialComposite::Handle::cast_dynamic(
									 value_desc.get_value_node())->get_link("theta")))(time).get(Angle());
			Vector vect(value.get(Vector()));
			components[0]=vect.mag();
			Angle change = Angle(Angle::tan(vect[1],vect[0])) - old_angle;
			while (change < Angle::deg(-180)) change += Angle::deg(360);
			while (change > Angle::deg(180)) change -= Angle::deg(360);
			components[1]=old_angle + change;
			n_components=2;
		}
			break;
		case ValueBase::TYPE_COLOR:
			components[0]=value.get(Color()).get_y();
			components[1]=value.get(Color()).get_s();
			components[2]=value.get(Color()).get_hue();
			components[3]=value.get(Color()).get_a();
			n_components=4;
			break;
		default:
			throw Error(_("Bad type for radial composite (%s)"),ValueBase::type_local_name(value.get_type()).c_str());
			break;
		}
		for(int i=0;i<n_components;i++)
		{
			ValueDesc component_value_desc(ValueNode_RadialComposite::Handle::cast_dynamic(value_desc.get_value_node()),i);

			Action::Handle action(Action::create("ValueDescSet"));

			if(!action)
				throw Error(_("Unable to find action ValueDescSet (bug)"));

			action->set_param("canvas",get_canvas());
			action->set_param("canvas_interface",get_canvas_interface());
			action->set_param("time",time);
			action->set_param("new_value",components[i]);
			action->set_param("value_desc",component_value_desc);

			if(!action->is_ready())
				throw Error(Error::TYPE_NOTREADY);

			add_action(action);
		}

		return;
	}

	// Perform reverse manipulations

	// If we are a scale value node, then edit the link
	// such that it will scale to our target value
	if (ValueNode_Scale::Handle scale_value_node = ValueNode_Scale::Handle::cast_dynamic(value_desc.get_value_node()))
	{
		if(! scale_value_node->is_invertible(time))
		{
			synfig::warning(_("Attempt to edit scale ValueNode with a scale factor of zero."));
			return;
		}

		ValueBase new_value;

		if (value.get_type() == ValueBase::TYPE_ANGLE)
			new_value = scale_value_node->get_inverse(time, value.get(Angle()));
		else if (value.get_type() == ValueBase::TYPE_REAL)
			throw Error(_("Inverse manipulation of real scale values not implemented in core."));
		else
			new_value = scale_value_node->get_inverse(time, value.get(Vector()));

		Action::Handle action(Action::create("ValueDescSet"));

		if(!action)
			throw Error(_("Unable to find action ValueDescSet (bug)"));

		action->set_param("canvas",get_canvas());
		action->set_param("canvas_interface",get_canvas_interface());
		action->set_param("time",time);
		action->set_param("new_value",new_value);
		action->set_param("value_desc",ValueDesc(scale_value_node, scale_value_node->get_link_index_from_name("link")));

		if(!action->is_ready())
			throw Error(Error::TYPE_NOTREADY);

		add_action(action);
		return;
	}

    // Range: disallow values outside the range
	if (ValueNode_Range::Handle range_value_node = ValueNode_Range::Handle::cast_dynamic(value_desc.get_value_node()))
	{
		ValueBase new_value;

		if (value.get_type() == ValueBase::TYPE_ANGLE)
			new_value = range_value_node->get_inverse(time, value.get(Angle()));
		else if (value.get_type() == ValueBase::TYPE_REAL)
			throw Error(_("Inverse manipulation of real range values not implemented in core."));
		else
			new_value = range_value_node->get_inverse(time, value.get(Vector()));

		Action::Handle action(Action::create("ValueDescSet"));

		if(!action)
			throw Error(_("Unable to find action ValueDescSet (bug)"));

		action->set_param("canvas",get_canvas());
		action->set_param("canvas_interface",get_canvas_interface());
		action->set_param("time",time);
		action->set_param("new_value",new_value);
		action->set_param("value_desc",ValueDesc(range_value_node,range_value_node->get_link_index_from_name("link")));

		if(!action->is_ready())
			throw Error(Error::TYPE_NOTREADY);

		add_action(action);
		return;
	}

	// BlineCalcWidth: modify the scale value node
	// so that the target width is achieved
	if (ValueNode_BLineCalcWidth::Handle bline_width = ValueNode_BLineCalcWidth::Handle::cast_dynamic(value_desc.get_value_node()))
	{
		Real old_width((*bline_width)(time).get(Real()));
		Real scale((*(bline_width->get_link("scale")))(time).get(Real()));

		ValueBase new_width(value.get(Real()) * scale / old_width);

		Action::Handle action(Action::create("ValueDescSet"));

		if(!action)
			throw Error(_("Unable to find action ValueDescSet (bug)"));

		action->set_param("canvas",get_canvas());
		action->set_param("canvas_interface",get_canvas_interface());
		action->set_param("time",time);
		action->set_param("new_value",new_width);
		action->set_param("value_desc",ValueDesc(bline_width, bline_width->get_link_index_from_name("scale")));

		if(!action->is_ready())
			throw Error(Error::TYPE_NOTREADY);

		add_action(action);
		return;
	}

	// BLineCalcVertex: snap the point to the nearest
	// allowed position.
	if (ValueNode_BLineCalcVertex::Handle bline_vertex = ValueNode_BLineCalcVertex::Handle::cast_dynamic(value_desc.get_value_node()))
	{
		ValueNode_BLine::Handle bline = ValueNode_BLine::Handle::cast_dynamic(bline_vertex->get_link("bline"));
		Real radius = 0.0;
		ValueBase new_amount;
		if (((*(bline_vertex->get_link("loop")))(time).get(bool()))){
			// The bline is looped. Animation may require an amount parameter
			// outside the range of 0-1, so make sure that the amount does
			// not change drastically.
			Real amount_old((*(bline_vertex->get_link("amount")))(time).get(Real()));
			Real amount_new = synfig::find_closest_point((*bline)(time), value, radius, bline->get_loop());
			Real difference = fmod( fmod(amount_new - amount_old, 1.0) + 1.0 , 1.0);
							//fmod is called twice to avoid negative values
			if (difference > 0.5) difference=difference-1.0;

			new_amount = amount_old+difference;
		} else {
			new_amount = synfig::find_closest_point((*bline)(time), value, radius, bline->get_loop());
		}

		Action::Handle action(Action::create("ValueDescSet"));

		if(!action)
			throw Error(_("Unable to find action ValueDescSet (bug)"));

		action->set_param("canvas",get_canvas());
		action->set_param("canvas_interface",get_canvas_interface());
		action->set_param("time",time);
		action->set_param("new_value",new_amount);
		action->set_param("value_desc",ValueDesc(bline_vertex, bline_vertex->get_link_index_from_name("amount")));

		if(!action->is_ready())
			throw Error(Error::TYPE_NOTREADY);

		add_action(action);
		return;
	}


	// BLineCalcTangent: adjust scale and offset
	// to achieve the desired tangent
	if (ValueNode_BLineCalcTangent::Handle bline_tangent = ValueNode_BLineCalcTangent::Handle::cast_dynamic(value_desc.get_value_node()))
	{
		ValueBase new_scale;
		ValueDesc scale_value_desc(bline_tangent,bline_tangent->get_link_index_from_name("scale"));
		ValueDesc offset_value_desc(bline_tangent,bline_tangent->get_link_index_from_name("offset"));

		switch(value_desc.get_value_type())
		{
		case ValueBase::TYPE_REAL:
		{
			Real old_length = (*bline_tangent)(time).get(Real());
			Real new_length = value.get(Vector()).mag();
			Real scale((*(bline_tangent->get_link("scale")))(time).get(Real()));
			bool fixed_length((*(bline_tangent->get_link("fixed_length")))(time).get(bool()));

			if (fixed_length)
			{
				new_scale = new_length;
				break;
			}
			if (old_length == 0)
				return;
			new_scale = new_length * scale / old_length;
		}

		case ValueBase::TYPE_VECTOR:
		{
			Vector old_tangent = (*bline_tangent)(time).get(Vector());
			Angle old_angle = old_tangent.angle();
			Real old_length = old_tangent.mag();
			Angle new_angle = value.get(Vector()).angle();
			Real new_length = value.get(Vector()).mag();
			Angle old_offset((*(bline_tangent->get_link("offset")))(time).get(Angle()));
			Real scale((*(bline_tangent->get_link("scale")))(time).get(Real()));
			bool fixed_length((*(bline_tangent->get_link("fixed_length")))(time).get(bool()));
			if (fixed_length)
			{
				new_scale = new_length;
				break;
			}
			if (old_length != 0)
			{
				new_scale = new_length * scale / old_length;


				Action::Handle action(Action::create("ValueDescSet"));

				if(!action)
					throw Error(_("Unable to find action ValueDescSet (bug)"));

				action->set_param("canvas",get_canvas());
				action->set_param("canvas_interface",get_canvas_interface());
				action->set_param("time",time);
				action->set_param("new_value", ValueBase(old_offset + new_angle - old_angle));
				action->set_param("value_desc",offset_value_desc);

				if(!action->is_ready())
					throw Error(Error::TYPE_NOTREADY);

				add_action(action);
			}
		}
		break;

		case ValueBase::TYPE_ANGLE:
		{
			Angle old_angle = (*bline_tangent)(time).get(Angle());
			Angle new_angle = value.get(Vector()).angle();
			Angle old_offset((*(bline_tangent->get_link("offset")))(time).get(Angle()));


			Action::Handle action(Action::create("ValueDescSet"));

			if(!action)
				throw Error(_("Unable to find action ValueDescSet (bug)"));

			action->set_param("canvas",get_canvas());
			action->set_param("canvas_interface",get_canvas_interface());
			action->set_param("time",time);
			action->set_param("new_value", ValueBase(old_offset + new_angle - old_angle));
			action->set_param("value_desc",offset_value_desc);

			if(!action->is_ready())
				throw Error(Error::TYPE_NOTREADY);

			add_action(action);
			return;
		}

		default:
			break;
		}

		if (new_scale)
		{
			Action::Handle action(Action::create("ValueDescSet"));

			if(!action)
				throw Error(_("Unable to find action ValueDescSet (bug)"));

			action->set_param("canvas",get_canvas());
			action->set_param("canvas_interface",get_canvas_interface());
			action->set_param("time",time);
			action->set_param("new_value",new_scale);
			action->set_param("value_desc",scale_value_desc);

			if(!action->is_ready())
				throw Error(Error::TYPE_NOTREADY);

			add_action(action);
		}
		return;
	}
	
	// end reverse manipulations



	// If we are merging the tangents of a BLinePoint,
	// we must also set the second tangent for things
	// to interpolate properly
	if (value_desc.parent_is_value_node() &&
	    value_desc.get_parent_value_node()->get_type()==ValueBase::TYPE_BLINEPOINT &&
	    value_desc.get_index()==3)
	{
		ValueNode_Composite::Handle parent_value_node;
		parent_value_node=parent_value_node.cast_dynamic(value_desc.get_parent_value_node());

		assert(parent_value_node);

		// are we splitting or merging the tangents?
	    if (value.get(bool()))
	    {
			// we are splitting tangents

			Action::Handle action(Action::create("ValueDescSet"));

			if(!action)
				throw Error(_("Unable to find action ValueDescSet (bug)"));

			action->set_param("canvas",get_canvas());
			action->set_param("canvas_interface",get_canvas_interface());
			action->set_param("time",time);
			action->set_param("new_value",(*parent_value_node->get_link("t1"))(time));
			action->set_param("value_desc",ValueDesc(parent_value_node,parent_value_node->get_link_index_from_name("t2")));

			if(!action->is_ready())
				throw Error(Error::TYPE_NOTREADY);

			add_action(action);
	    }
	    else
	    {
			// we are merging tangents

			// the merged tangent should be the average of the 2 tangents we're merging
			ValueBase average(((Vector)((*parent_value_node->get_link("t1"))(time)) +
							   (Vector)((*parent_value_node->get_link("t2"))(time))) / 2);

			{
				Action::Handle action(Action::create("ValueDescSet"));

				if(!action)
					throw Error(_("Unable to find action ValueDescSet (bug)"));

				action->set_param("canvas",get_canvas());
				action->set_param("canvas_interface",get_canvas_interface());
				action->set_param("time",time);
				action->set_param("new_value",average);
				action->set_param("value_desc",ValueDesc(parent_value_node,parent_value_node->get_link_index_from_name("t1")));

				if(!action->is_ready())
					throw Error(Error::TYPE_NOTREADY);

				add_action(action);
			}

			{
				Action::Handle action(Action::create("ValueDescSet"));

				if(!action)
					throw Error(_("Unable to find action ValueDescSet (bug)"));

				action->set_param("canvas",get_canvas());
				action->set_param("canvas_interface",get_canvas_interface());
				action->set_param("time",time);
				action->set_param("new_value",average);
				action->set_param("value_desc",ValueDesc(parent_value_node,parent_value_node->get_link_index_from_name("t2")));

				if(!action->is_ready())
					throw Error(Error::TYPE_NOTREADY);

				add_action(action);
			}
	    }

	}

/*	DEBUGPOINT();
	if(	value_desc.parent_is_value_node())
	{
		DEBUGPOINT();
		if(value_desc.get_parent_value_node()->get_type()==ValueBase::TYPE_BLINEPOINT)
		{
			DEBUGPOINT();
			if(value_desc.get_index()==4)
			{
				DEBUGPOINT();
				if((*value_desc.get_parent_value_node())(time).get(BLinePoint()).get_split_tangent_flag()==false)
				{
					DEBUGPOINT();
				}
			}
		}
	}
*/

	ValueBase local_value;
	local_value.set_static(false);
		if(!value_desc.is_value_node() || ValueNode_Const::Handle::cast_dynamic(value_desc.get_value_node()))
		{
			if(value_desc.is_value_node())
				local_value=ValueNode_Const::Handle::cast_dynamic(value_desc.get_value_node())->get_value();
			else
				local_value=value_desc.get_value();
		}
	// If we are in animate editing mode
	if(get_edit_mode()&MODE_ANIMATE && !local_value.get_static())
	{

		ValueNode_Animated::Handle& value_node(value_node_animated);

		// If this value isn't a ValueNode_Animated, but
		// it is somewhat constant, then go ahead and convert
		// it to a ValueNode_Animated.
		if(!value_desc.is_value_node() || ValueNode_Const::Handle::cast_dynamic(value_desc.get_value_node()))
		{
			ValueBase value;
			if(value_desc.is_value_node())
				value=ValueNode_Const::Handle::cast_dynamic(value_desc.get_value_node())->get_value();
			else
				value=value_desc.get_value();

			if(!value_node)value_node=ValueNode_Animated::create(value,time);
			//if(!value_node)value_node=ValueNode_Animated::create(value.get_type());

			Action::Handle action;

			if(!value_desc.is_value_node())
			{
				action=(ValueDescConnect::create());
				action->set_param("dest",value_desc);
				action->set_param("src",ValueNode::Handle(value_node));
			}
			else
			{
				action=Action::create("ValueNodeReplace");
				action->set_param("dest",value_desc.get_value_node());
				action->set_param("src",ValueNode::Handle(value_node));
			}

			action->set_param("canvas",get_canvas());
			action->set_param("canvas_interface",get_canvas_interface());

			if(!action->is_ready())
				throw Error(Error::TYPE_NOTREADY);

			add_action_front(action);
		}
		else
		{
			value_node=value_node.cast_dynamic(value_desc.get_value_node());
		}

		if(!value_node)
			throw Error(_("Direct manipulation of this ValueNode type is not yet supported"));

		Action::Handle action(WaypointSetSmart::create());

		//Waypoint waypoint(value,time);

		Waypoint waypoint(value_node->new_waypoint_at_time(time));
		waypoint.set_value(value);

		waypoint.set_before(synfigapp::Main::get_interpolation());
		waypoint.set_after(synfigapp::Main::get_interpolation());

		action->set_param("canvas",get_canvas());
		action->set_param("canvas_interface",get_canvas_interface());
		action->set_param("value_node",ValueNode::Handle(value_node));
		action->set_param("waypoint",waypoint);

		if(!action->is_ready())
			throw Error(Error::TYPE_NOTREADY);

		add_action(action);

		return;
	}
	else						// We are not in animate editing mode
	{
		if(value_desc.is_value_node())
		{
			if(ValueNode_Const::Handle::cast_dynamic(value_desc.get_value_node()))
			{
				Action::Handle action(ValueNodeConstSet::create());
				synfig::ValueNode_Const::Handle localvaluenode(ValueNode_Const::Handle::cast_dynamic(value_desc.get_value_node()));
				value.set_static(localvaluenode->get_static());
				action->set_param("canvas",get_canvas());
				action->set_param("canvas_interface",get_canvas_interface());
				action->set_param("value_node",value_desc.get_value_node());
				action->set_param("new_value",value);

				if(!action->is_ready())
					throw Error(Error::TYPE_NOTREADY);

				add_action_front(action);
				return;
			}
			else
			if(ValueNode_Animated::Handle::cast_dynamic(value_desc.get_value_node()))
				throw Error(_("You must be in Animate-Editing-Mode to directly manipulate this value"));
			else
				throw Error(_("Direct manipulation of this ValueNode type is not yet supported"));
		}
		else
		if(value_desc.parent_is_layer_param() && !value_desc.is_value_node())
		{
			Action::Handle layer_param_set(LayerParamSet::create());
			synfig::ValueBase localvalue(value_desc.get_value());
			value.set_static(local_value.get_static());
			layer_param_set->set_param("canvas",get_canvas());
			layer_param_set->set_param("canvas_interface",get_canvas_interface());
			layer_param_set->set_param("layer",value_desc.get_layer());
			layer_param_set->set_param("param",value_desc.get_param_name());
			layer_param_set->set_param("new_value",value);

			if(!layer_param_set->is_ready())
				throw Error(Error::TYPE_NOTREADY);

			add_action_front(layer_param_set);
			return;
		}

		throw Error(_("Unsupported ValueDesc type"));
	}
}<|MERGE_RESOLUTION|>--- conflicted
+++ resolved
@@ -45,11 +45,8 @@
 #include <synfig/valuenode_radialcomposite.h>
 #include <synfig/valuenode_range.h>
 #include <synfig/valuenode_reference.h>
-<<<<<<< HEAD
 #include <synfig/valuenode_boneinfluence.h>
-=======
 #include <synfig/valuenode_scale.h>
->>>>>>> b603ea1c
 #include <synfigapp/main.h>
 
 #include <synfigapp/general.h>
@@ -643,7 +640,7 @@
 		}
 		return;
 	}
-	
+
 	// end reverse manipulations
 
 
