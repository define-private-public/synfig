--- conflicted
+++ resolved
@@ -86,19 +86,6 @@
 		return !operator==(rhs);
 	}
 
-<<<<<<< HEAD
-	ValueDesc(synfig::Layer::Handle layer,const synfig::String& param_name);
-	ValueDesc(synfig::Layer::LooseHandle layer,const synfig::String& param_name);
-	ValueDesc(synfig::LinkableValueNode::Handle parent_value_node,int index);
-//	ValueDesc(synfig::LinkableValueNode::Handle parent_value_node,const synfig::String& param_name);
-	ValueDesc(synfig::ValueNode_Animated::Handle parent_value_node,synfig::Time waypoint_time);
-	ValueDesc(synfig::Canvas::Handle canvas,const synfig::String& name);
-	ValueDesc(synfig::ValueNode_Const::Handle parent_value_node);
-	ValueDesc();
-	ValueDesc(const ValueDesc &old); // copy constructor
-	ValueDesc& operator=(const ValueDesc& that); // assignment operator
-=======
-
 	ValueDesc(synfig::Layer::Handle layer,const synfig::String& param_name):
 		layer(layer),
 		name(param_name) { }
@@ -130,7 +117,7 @@
 		index(-1) { }
 
 	ValueDesc() { }
->>>>>>> b603ea1c
+
 
 	bool is_valid()const { return layer || parent_value_node || canvas; }
 	operator bool()const { return is_valid(); }
