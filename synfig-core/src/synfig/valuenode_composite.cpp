/* === S Y N F I G ========================================================= */
/*!	\file valuenode_composite.cpp
**	\brief Implementation of the "Composite" valuenode conversion.
**
**	$Id$
**
**	\legal
**	Copyright (c) 2002-2005 Robert B. Quattlebaum Jr., Adrian Bentley
**	Copyright (c) 2008 Chris Moore
**	Copyright (c) 2009 Nikita Kitaev
**
**	This package is free software; you can redistribute it and/or
**	modify it under the terms of the GNU General Public License as
**	published by the Free Software Foundation; either version 2 of
**	the License, or (at your option) any later version.
**
**	This package is distributed in the hope that it will be useful,
**	but WITHOUT ANY WARRANTY; without even the implied warranty of
**	MERCHANTABILITY or FITNESS FOR A PARTICULAR PURPOSE. See the GNU
**	General Public License for more details.
**	\endlegal
*/
/* ========================================================================= */

/* === H E A D E R S ======================================================= */

#ifdef USING_PCH
#	include "pch.h"
#else
#ifdef HAVE_CONFIG_H
#	include <config.h>
#endif

#include "valuenode_composite.h"
#include "valuenode_const.h"
#include <stdexcept>
#include "general.h"
#include "valuenode_radialcomposite.h"
#include "vector.h"
#include "color.h"
#include "segment.h"
#include "savecanvas.h"

#endif

/* === U S I N G =========================================================== */

using namespace std;
using namespace etl;
using namespace synfig;

/* === M A C R O S ========================================================= */

/* === G L O B A L S ======================================================= */

/* === P R O C E D U R E S ================================================= */

/* === M E T H O D S ======================================================= */

synfig::ValueNode_Composite::ValueNode_Composite(const ValueBase &value):
	LinkableValueNode(value.get_type())
{
	Vocab ret(get_children_vocab());
	set_children_vocab(ret);
	switch(get_type())
	{
		case ValueBase::TYPE_VECTOR:
			set_link("x",ValueNode_Const::create(value.get(Vector())[0]));
			set_link("y",ValueNode_Const::create(value.get(Vector())[1]));
			break;
		case ValueBase::TYPE_COLOR:
			set_link("r",ValueNode_Const::create(value.get(Color()).get_r()));
			set_link("g",ValueNode_Const::create(value.get(Color()).get_g()));
			set_link("b",ValueNode_Const::create(value.get(Color()).get_b()));
			set_link("a",ValueNode_Const::create(value.get(Color()).get_a()));
			break;
		case ValueBase::TYPE_SEGMENT:
			set_link("p1",ValueNode_Const::create(value.get(Segment()).p1));
			set_link("t1",ValueNode_Const::create(value.get(Segment()).t1));
			set_link("p2",ValueNode_Const::create(value.get(Segment()).p2));
			set_link("t2",ValueNode_Const::create(value.get(Segment()).t2));
			break;
		case ValueBase::TYPE_BLINEPOINT:
		{
			BLinePoint bline_point(value);
			set_link("point",ValueNode_Const::create(bline_point.get_vertex()));
			set_link("width",ValueNode_Const::create(bline_point.get_width()));
			set_link("origin",ValueNode_Const::create(bline_point.get_origin()));
			set_link("split",ValueNode_Const::create(bline_point.get_split_tangent_flag()));
			set_link("t1",ValueNode_RadialComposite::create(bline_point.get_tangent1()));
			set_link("t2",ValueNode_RadialComposite::create(bline_point.get_tangent2()));
			break;
		}
		case ValueBase::TYPE_WIDTHPOINT:
		{
			WidthPoint wpoint(value);
			set_link("position",ValueNode_Const::create(wpoint.get_position()));
			set_link("width",ValueNode_Const::create(wpoint.get_width()));
			set_link("side_before",ValueNode_Const::create(wpoint.get_side_type_before()));
			set_link("side_after",ValueNode_Const::create(wpoint.get_side_type_after()));
			break;
		}
		default:
			assert(0);
			throw Exception::BadType(ValueBase::type_local_name(get_type()));
	}
}

ValueNode_Composite::~ValueNode_Composite()
{
	unlink_all();
}

ValueNode_Composite*
ValueNode_Composite::create(const ValueBase &value)
{
	return new ValueNode_Composite(value);
}

LinkableValueNode*
ValueNode_Composite::create_new()const
{
	return new ValueNode_Composite(ValueBase(get_type()));
}

ValueBase
synfig::ValueNode_Composite::operator()(Time t)const
{
	if (getenv("SYNFIG_DEBUG_VALUENODE_OPERATORS"))
		printf("%s:%d operator()\n", __FILE__, __LINE__);

	switch(get_type())
	{
		case ValueBase::TYPE_VECTOR:
		{
			Vector vect;
			assert(components[0] && components[1]);
			vect[0]=(*components[0])(t).get(Vector::value_type());
			vect[1]=(*components[1])(t).get(Vector::value_type());
			return vect;
		}
		case ValueBase::TYPE_COLOR:
		{
			Color color;
			assert(components[0] && components[1] && components[2] && components[3]);
			color.set_r((*components[0])(t).get(Vector::value_type()));
			color.set_g((*components[1])(t).get(Vector::value_type()));
			color.set_b((*components[2])(t).get(Vector::value_type()));
			color.set_a((*components[3])(t).get(Vector::value_type()));
			return color;
		}
		case ValueBase::TYPE_SEGMENT:
		{
			Segment seg;
			assert(components[0] && components[1] && components[2] && components[3]);
			seg.p1=(*components[0])(t).get(Point());
			seg.t1=(*components[1])(t).get(Vector());
			seg.p2=(*components[2])(t).get(Point());
			seg.t2=(*components[3])(t).get(Vector());
			return seg;
		}
		case ValueBase::TYPE_BLINEPOINT:
		{
			BLinePoint ret;
			assert(components[0] && components[1] && components[2] && components[3] && components[4] && components[5]);
			ret.set_vertex((*components[0])(t).get(Point()));
			ret.set_width((*components[1])(t).get(Real()));
			ret.set_origin((*components[2])(t).get(Real()));
			ret.set_split_tangent_flag((*components[3])(t).get(bool()));
			ret.set_tangent1((*components[4])(t).get(Vector()));
			if(ret.get_split_tangent_flag())
				ret.set_tangent2((*components[5])(t).get(Vector()));
			return ret;
		}
		case ValueBase::TYPE_WIDTHPOINT:
		{
			WidthPoint ret;
			assert(components[0] && components[1] && components[2] && components[3]);
			ret.set_position((*components[0])(t).get(Real()));
			ret.set_width((*components[1])(t).get(Real()));
			ret.set_side_type_before((*components[2])(t).get(int()));
			ret.set_side_type_after((*components[3])(t).get(int()));
			return ret;
		}
		default:
			synfig::error(string("ValueNode_Composite::operator():")+_("Bad type for composite"));
			assert(components[0]);
			return (*components[0])(t);
	}
}

<<<<<<< HEAD
int
ValueNode_Composite::link_count()const
{
	switch(get_type())
	{
	case ValueBase::TYPE_VECTOR:
		return 2;
	case ValueBase::TYPE_COLOR:
		return 4;
	case ValueBase::TYPE_SEGMENT:
		return 4;
	case ValueBase::TYPE_BLINEPOINT:
		return 6;
	case ValueBase::TYPE_WIDTHPOINT:
		return 4;
	default:
		synfig::warning(string("ValueNode_Composite::component_count():")+_("Bad type for composite"));
		return 1;
	}
}

=======
>>>>>>> 2b2950e8
bool
ValueNode_Composite::set_link_vfunc(int i,ValueNode::Handle x)
{
	assert(i>=0 && i<link_count());

	if(PlaceholderValueNode::Handle::cast_dynamic(x))
	{
		components[i]=x;
		return true;
	}

	switch(get_type())
	{
		case ValueBase::TYPE_VECTOR:
			if(x->get_type()==ValueBase(Real()).get_type() || PlaceholderValueNode::Handle::cast_dynamic(x))
			{
				components[i]=x;
				return true;
			}
			break;

		case ValueBase::TYPE_COLOR:
			if(x->get_type()==ValueBase(Real()).get_type() || PlaceholderValueNode::Handle::cast_dynamic(x))
			{
				components[i]=x;
				return true;
			}
			break;

		case ValueBase::TYPE_SEGMENT:
			if(x->get_type()==ValueBase(Point()).get_type() || PlaceholderValueNode::Handle::cast_dynamic(x))
			{
				components[i]=x;
				return true;
			}
			break;

		case ValueBase::TYPE_BLINEPOINT:
			if((i==0 || i==4 || i==5) && x->get_type()==ValueBase(Point()).get_type())
			{
				components[i]=x;
				return true;
			}
			if((i==1 || i==2) && x->get_type()==ValueBase(Real()).get_type())
			{
				components[i]=x;
				return true;
			}
			if(i==3 && x->get_type()==ValueBase(bool()).get_type())
			{
				components[i]=x;
				return true;
			}
			break;

		case ValueBase::TYPE_WIDTHPOINT:
			if((i==0 || i==1) && x->get_type()==ValueBase(Real()).get_type())
			{
				components[i]=x;
				return true;
			}
			if((i==2 || i==3) && x->get_type()==ValueBase(int()).get_type())
			{
				components[i]=x;
				return true;
			}
			break;

		default:
			break;
	}
	return false;
}

ValueNode::LooseHandle
ValueNode_Composite::get_link_vfunc(int i)const
{
	assert(i>=0 && i<link_count());

	return components[i];
}

String
<<<<<<< HEAD
ValueNode_Composite::link_local_name(int i)const
{
	assert(i>=0 && i<link_count());

	switch(get_type())
	{
		case ValueBase::TYPE_VECTOR:
			return strprintf("%c-Axis",'X'+i);

		case ValueBase::TYPE_COLOR:
			if(i==0)
				return _("Red");
			else if(i==1)
				return _("Green");
			else if(i==2)
				return _("Blue");
			else if(i==3)
				return _("Alpha");

		case ValueBase::TYPE_SEGMENT:
			if(i==0)
				return _("Vertex 1");
			else if(i==1)
				return _("Tangent 1");
			else if(i==2)
				return _("Vertex 2");
			else if(i==3)
				return _("Tangent 2");

		case ValueBase::TYPE_BLINEPOINT:
			if(i==0)
				return _("Vertex");
			else if(i==1)
				return _("Width");
			else if(i==2)
				return _("Origin");
			else if(i==3)
				return _("Split Tangents");
			else if(i==4)
				return _("Tangent 1");
			else if(i==5)
				return _("Tangent 2");

		case ValueBase::TYPE_WIDTHPOINT:
			if(i==0)
				return _("Position");
			else if(i==1)
				return _("Width");
			else if(i==2)
				return _("Cup Type Before");
			else if(i==3)
				return _("Cup Type After");

		default:
			assert(0);
			// notice that Composite counts from 1 and Radial Composite counts
			// from 0!  we need to keep it like that to correctly load old
			// animations, but let's not save "c%d" format link names in future
			return etl::strprintf(_("C%d"),i+1);
	}
}


String
=======
>>>>>>> 2b2950e8
ValueNode_Composite::link_name(int i)const
{
	assert(i>=0 && i<link_count());

	if (get_file_version() < RELEASE_VERSION_0_61_08)
		return strprintf("c%d",i+1);

<<<<<<< HEAD
	switch(get_type())
	{
	case ValueBase::TYPE_COLOR:
		switch(i)
		{
		case 0: return "red";
		case 1: return "green";
		case 2: return "blue";
		case 3: return "alpha";
		}
		break;
	case ValueBase::TYPE_SEGMENT:
		switch(i)
		{
		case 0: return "p1";
		case 1: return "t1";
		case 2: return "p2";
		case 3: return "t2";
		}
		break;
	case ValueBase::TYPE_VECTOR:
		switch(i)
		{
		case 0: return "x";
		case 1: return "y";
		}
		break;
	case ValueBase::TYPE_BLINEPOINT:
		switch(i)
		{
		case 0: return "point";
		case 1: return "width";
		case 2: return "origin";
		case 3: return "split";
		case 4: return "t1";
		case 5: return "t2";
		}
		break;
	case ValueBase::TYPE_WIDTHPOINT:
		switch(i)
		{
		case 0: return "position";
		case 1: return "width";
		case 2: return "side_before";
		case 3: return "side_after";
		}
		break;

	default:
		break;
	}

	assert(0);
	// notice that Composite counts from 1 and Radial Composite counts
	// from 0!  we need to keep it like that to correctly load old
	// animations, but let's not save "c%d" format link names in future
	return strprintf("c%d",i+1);
=======
	return LinkableValueNode::link_name(i);
>>>>>>> 2b2950e8
}

int
ValueNode_Composite::get_link_index_from_name(const String &name)const
{
	// Here we don't use the LinkableValueNode::get_link_index_from_name
	// due to the particularities of the link index from name for old files.
	// So we keep this alive to maintain old file compatibilities.
	if(name.empty())
		throw Exception::BadLinkName(name);

	if(name[0]=='c' && name.size() == 2 && name[1]-'1' >= 0 && name[1]-'1' < link_count())
		return name[1]-'1';

	switch(get_type())
	{
	case ValueBase::TYPE_COLOR:
		if(name[0]=='r')
			return 0;
		if(name[0]=='g')
			return 1;
		if(name[0]=='b')
			return 2;
		if(name[0]=='a')
			return 3;
	case ValueBase::TYPE_SEGMENT:
		if(name=="p1")
			return 0;
		if(name=="t1")
			return 1;
		if(name=="p2")
			return 2;
		if(name=="t2")
			return 3;
	case ValueBase::TYPE_VECTOR:
		if(name[0]=='x')
			return 0;
		if(name[0]=='y')
			return 1;
		if(name[0]=='z')		// \todo "z"?  really?
			return 2;
	case ValueBase::TYPE_BLINEPOINT:
		if(name[0]=='p' || name=="v1" || name=="p1")
			return 0;
		if(name=="w" || name=="width")
			return 1;
		if(name=="o" || name=="origin")
			return 2;
		if(name=="split")
			return 3;
		if(name=="t1")
			return 4;
		if(name=="t2")
			return 5;
	case ValueBase::TYPE_WIDTHPOINT:
		if(name=="position")
			return 0;
		if(name=="width")
			return 1;
		if(name=="side_before")
			return 2;
		if(name=="side_after")
			return 3;
	default:
		break;
	}

	throw Exception::BadLinkName(name);
}

String
ValueNode_Composite::get_name()const
{
	return "composite";
}

String
ValueNode_Composite::get_local_name()const
{
	return _("Composite");
}

bool
ValueNode_Composite::check_type(ValueBase::Type type)
{
	return
		type==ValueBase::TYPE_SEGMENT ||
		type==ValueBase::TYPE_VECTOR ||
		type==ValueBase::TYPE_COLOR ||
<<<<<<< HEAD
		type==ValueBase::TYPE_BLINEPOINT||
		type==ValueBase::TYPE_WIDTHPOINT;
=======
		type==ValueBase::TYPE_BLINEPOINT;
}

LinkableValueNode::Vocab
ValueNode_Composite::get_children_vocab_vfunc()const
{
	if(children_vocab.size())
		return children_vocab;

	LinkableValueNode::Vocab ret;

	switch(get_type())
	{
	case ValueBase::TYPE_COLOR:
		ret.push_back(ParamDesc(ValueBase(),"red")
			.set_local_name(_("Red"))
			.set_description(_("The red component of the color"))
		);
		ret.push_back(ParamDesc(ValueBase(),"green")
			.set_local_name(_("Green"))
			.set_description(_("The green component of the color"))
		);
		ret.push_back(ParamDesc(ValueBase(),"blue")
			.set_local_name(_("Blue"))
			.set_description(_("The blue component of the color"))
		);
		ret.push_back(ParamDesc(ValueBase(),"alpha")
			.set_local_name(_("Alpha"))
			.set_description(_("The alpha of the color"))
		);
		return ret;
	case ValueBase::TYPE_SEGMENT:
		ret.push_back(ParamDesc(ValueBase(),"p1")
			.set_local_name(_("Vertex 1"))
			.set_description(_("The first vertex of the segment"))
		);
		ret.push_back(ParamDesc(ValueBase(),"t1")
			.set_local_name(_("Tangent 1"))
			.set_description(_("The first tangent of the segment"))
		);
		ret.push_back(ParamDesc(ValueBase(),"p2")
			.set_local_name(_("Vertex 2"))
			.set_description(_("The second vertex of the segment"))
		);
		ret.push_back(ParamDesc(ValueBase(),"t2")
			.set_local_name(_("Tangent 2"))
			.set_description(_("The second tangent of the segment"))
		);
		return ret;
	case ValueBase::TYPE_VECTOR:
		ret.push_back(ParamDesc(ValueBase(),"x")
			.set_local_name(_("X-Axis"))
			.set_description(_("The X-Axis component of the vector"))
		);
		ret.push_back(ParamDesc(ValueBase(),"y")
			.set_local_name(_("Y-Axis"))
			.set_description(_("The Y-Axis component of the vector"))
		);
		return ret;
	case ValueBase::TYPE_BLINEPOINT:
		ret.push_back(ParamDesc(ValueBase(),"point")
			.set_local_name(_("Vertex"))
			.set_description(_("The vertex of the BLine Point"))
		);
		ret.push_back(ParamDesc(ValueBase(),"width")
			.set_local_name(_("Width"))
			.set_description(_("The width of the BLine Point"))
		);
		ret.push_back(ParamDesc(ValueBase(),"origin")
			.set_local_name(_("Origin"))
			.set_description(_("Defines the Off and On position relative to neighbours"))
		);
		ret.push_back(ParamDesc(ValueBase(),"split")
			.set_local_name(_("Split"))
			.set_description(_("When checked, tangents are independent"))
		);
		ret.push_back(ParamDesc(ValueBase(),"t1")
			.set_local_name(_("Tangent 1"))
			.set_description(_("The first tangent of the BLine Point"))
		);
		ret.push_back(ParamDesc(ValueBase(),"t2")
			.set_local_name(_("Tangent 2"))
			.set_description(_("The second tangent of the BLine Point"))
		);
		return ret;
	default:
		break;
	}

	return ret;
>>>>>>> 2b2950e8
}<|MERGE_RESOLUTION|>--- conflicted
+++ resolved
@@ -98,6 +98,7 @@
 			set_link("width",ValueNode_Const::create(wpoint.get_width()));
 			set_link("side_before",ValueNode_Const::create(wpoint.get_side_type_before()));
 			set_link("side_after",ValueNode_Const::create(wpoint.get_side_type_after()));
+			set_link("hidden_vertex", ValueNode_Const::create(wpoint.get_hidden_vertex()));
 			break;
 		}
 		default:
@@ -180,6 +181,7 @@
 			ret.set_width((*components[1])(t).get(Real()));
 			ret.set_side_type_before((*components[2])(t).get(int()));
 			ret.set_side_type_after((*components[3])(t).get(int()));
+			ret.set_hidden_vertex((*components[4])(t).get(Vector()));
 			return ret;
 		}
 		default:
@@ -189,30 +191,6 @@
 	}
 }
 
-<<<<<<< HEAD
-int
-ValueNode_Composite::link_count()const
-{
-	switch(get_type())
-	{
-	case ValueBase::TYPE_VECTOR:
-		return 2;
-	case ValueBase::TYPE_COLOR:
-		return 4;
-	case ValueBase::TYPE_SEGMENT:
-		return 4;
-	case ValueBase::TYPE_BLINEPOINT:
-		return 6;
-	case ValueBase::TYPE_WIDTHPOINT:
-		return 4;
-	default:
-		synfig::warning(string("ValueNode_Composite::component_count():")+_("Bad type for composite"));
-		return 1;
-	}
-}
-
-=======
->>>>>>> 2b2950e8
 bool
 ValueNode_Composite::set_link_vfunc(int i,ValueNode::Handle x)
 {
@@ -279,6 +257,11 @@
 				components[i]=x;
 				return true;
 			}
+			if(i==4 && x-get_type()==ValueBase(Vector()).get_type())
+			{
+				components[i]=x;
+				return true;
+			}
 			break;
 
 		default:
@@ -295,74 +278,8 @@
 	return components[i];
 }
 
+
 String
-<<<<<<< HEAD
-ValueNode_Composite::link_local_name(int i)const
-{
-	assert(i>=0 && i<link_count());
-
-	switch(get_type())
-	{
-		case ValueBase::TYPE_VECTOR:
-			return strprintf("%c-Axis",'X'+i);
-
-		case ValueBase::TYPE_COLOR:
-			if(i==0)
-				return _("Red");
-			else if(i==1)
-				return _("Green");
-			else if(i==2)
-				return _("Blue");
-			else if(i==3)
-				return _("Alpha");
-
-		case ValueBase::TYPE_SEGMENT:
-			if(i==0)
-				return _("Vertex 1");
-			else if(i==1)
-				return _("Tangent 1");
-			else if(i==2)
-				return _("Vertex 2");
-			else if(i==3)
-				return _("Tangent 2");
-
-		case ValueBase::TYPE_BLINEPOINT:
-			if(i==0)
-				return _("Vertex");
-			else if(i==1)
-				return _("Width");
-			else if(i==2)
-				return _("Origin");
-			else if(i==3)
-				return _("Split Tangents");
-			else if(i==4)
-				return _("Tangent 1");
-			else if(i==5)
-				return _("Tangent 2");
-
-		case ValueBase::TYPE_WIDTHPOINT:
-			if(i==0)
-				return _("Position");
-			else if(i==1)
-				return _("Width");
-			else if(i==2)
-				return _("Cup Type Before");
-			else if(i==3)
-				return _("Cup Type After");
-
-		default:
-			assert(0);
-			// notice that Composite counts from 1 and Radial Composite counts
-			// from 0!  we need to keep it like that to correctly load old
-			// animations, but let's not save "c%d" format link names in future
-			return etl::strprintf(_("C%d"),i+1);
-	}
-}
-
-
-String
-=======
->>>>>>> 2b2950e8
 ValueNode_Composite::link_name(int i)const
 {
 	assert(i>=0 && i<link_count());
@@ -370,67 +287,7 @@
 	if (get_file_version() < RELEASE_VERSION_0_61_08)
 		return strprintf("c%d",i+1);
 
-<<<<<<< HEAD
-	switch(get_type())
-	{
-	case ValueBase::TYPE_COLOR:
-		switch(i)
-		{
-		case 0: return "red";
-		case 1: return "green";
-		case 2: return "blue";
-		case 3: return "alpha";
-		}
-		break;
-	case ValueBase::TYPE_SEGMENT:
-		switch(i)
-		{
-		case 0: return "p1";
-		case 1: return "t1";
-		case 2: return "p2";
-		case 3: return "t2";
-		}
-		break;
-	case ValueBase::TYPE_VECTOR:
-		switch(i)
-		{
-		case 0: return "x";
-		case 1: return "y";
-		}
-		break;
-	case ValueBase::TYPE_BLINEPOINT:
-		switch(i)
-		{
-		case 0: return "point";
-		case 1: return "width";
-		case 2: return "origin";
-		case 3: return "split";
-		case 4: return "t1";
-		case 5: return "t2";
-		}
-		break;
-	case ValueBase::TYPE_WIDTHPOINT:
-		switch(i)
-		{
-		case 0: return "position";
-		case 1: return "width";
-		case 2: return "side_before";
-		case 3: return "side_after";
-		}
-		break;
-
-	default:
-		break;
-	}
-
-	assert(0);
-	// notice that Composite counts from 1 and Radial Composite counts
-	// from 0!  we need to keep it like that to correctly load old
-	// animations, but let's not save "c%d" format link names in future
-	return strprintf("c%d",i+1);
-=======
 	return LinkableValueNode::link_name(i);
->>>>>>> 2b2950e8
 }
 
 int
@@ -494,6 +351,8 @@
 			return 2;
 		if(name=="side_after")
 			return 3;
+		if(name=="hidden_vertex")
+			return 4;
 	default:
 		break;
 	}
@@ -520,11 +379,8 @@
 		type==ValueBase::TYPE_SEGMENT ||
 		type==ValueBase::TYPE_VECTOR ||
 		type==ValueBase::TYPE_COLOR ||
-<<<<<<< HEAD
 		type==ValueBase::TYPE_BLINEPOINT||
 		type==ValueBase::TYPE_WIDTHPOINT;
-=======
-		type==ValueBase::TYPE_BLINEPOINT;
 }
 
 LinkableValueNode::Vocab
@@ -609,10 +465,43 @@
 			.set_description(_("The second tangent of the BLine Point"))
 		);
 		return ret;
+	case ValueBase::TYPE_WIDTHPOINT:
+		ret.push_back(ParamDesc(ValueBase(),"position")
+			.set_local_name(_("Position"))
+			.set_description(_("The [0,1] position of the Width Point over the BLine"))
+		);
+		ret.push_back(ParamDesc(ValueBase(),"width")
+			.set_local_name(_("Width"))
+			.set_description(_("The width of the Width Point"))
+		);
+		ret.push_back(ParamDesc(ValueBase(),"side_before")
+			.set_local_name(_("Side Type Before"))
+			.set_description(_("Defines the interpolation type of the width point"))
+			.set_hint("enum")
+			.add_enum_value(WidthPoint::TYPE_INTERPOLATE,"interpolate",_("Interpolate"))
+			.add_enum_value(WidthPoint::TYPE_ROUNDED,"rounded", _("Rounded Stop"))
+			.add_enum_value(WidthPoint::TYPE_SQUARED,"squared", _("Squared Stop"))
+			.add_enum_value(WidthPoint::TYPE_PEAK,"peak", _("Peak Stop"))
+			);
+		ret.push_back(ParamDesc(ValueBase(),"side_after")
+			.set_local_name(_("Side Type After"))
+			.set_description(_("Defines the interpolation type of the width point"))
+			.set_hint("enum")
+			.add_enum_value(WidthPoint::TYPE_INTERPOLATE,"interpolate",_("Interpolate"))
+			.add_enum_value(WidthPoint::TYPE_ROUNDED,"rounded", _("Rounded Stop"))
+			.add_enum_value(WidthPoint::TYPE_SQUARED,"squared", _("Squared Stop"))
+			.add_enum_value(WidthPoint::TYPE_PEAK,"peak", _("Peak Stop"))
+		);
+		ret.push_back(ParamDesc(ValueBase(),"hidden_vertex")
+			.set_local_name(_("Hidden Vertex"))
+			.set_description(_("The calculated vertex that lies on the BLine"))
+			.hidden()
+			.not_critical()
+		);
+		return ret;
 	default:
 		break;
 	}
 
 	return ret;
->>>>>>> 2b2950e8
 }