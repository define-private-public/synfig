--- conflicted
+++ resolved
@@ -165,16 +165,7 @@
 	synfig_icon.$(EXT) \
 	saveall_icon.$(EXT) \
 	about_icon.$(EXT) \
-<<<<<<< HEAD
-	splash_screen1.$(EXT) \
-	splash_screen2.$(EXT) \
-=======
 	splash_screen.$(EXT) \
-	canvas_icon.$(EXT) \
-	type_vector_icon.$(EXT) \
-	type_real_icon.$(EXT) \
-	type_color_icon.$(EXT) \
->>>>>>> b6831c4b
 	valuenode_icon.$(EXT) \
 	duplicate_icon.$(EXT) \
 	encapsulate_icon.$(EXT) \
