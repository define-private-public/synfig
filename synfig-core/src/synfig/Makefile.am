# $Id$

MAINTAINERCLEANFILES = \
	Makefile.in

INCLUDES = \
	-I$(top_builddir) \
	-I$(top_srcdir)/src \
	@INCLTDL@

EXTRA_DIST = \
	surfacenew.cpp \
	pch.h \
	synfig.nsh \
	synfig.h \
	nodebase.h


LAYERHEADERS = \
	layer_bitmap.h \
	layer_composite.h \
	layer_duplicate.h \
	layer_mime.h \
	layer_motionblur.h \
	layer_pastecanvas.h \
	layer_polygon.h \
	layer_shape.h \
	layer_solidcolor.h \
	layer_skeleton.h

LAYERSOURCES = \
	layer_bitmap.cpp \
	layer_composite.cpp \
	layer_duplicate.cpp \
	layer_mime.cpp \
	layer_motionblur.cpp \
	layer_pastecanvas.cpp \
	layer_polygon.cpp \
	layer_shape.cpp \
	layer_solidcolor.cpp \
	layer_skeleton.cpp


TARGETHEADERS = \
	target_multi.h \
	target_null.h \
	target_null_tile.h \
	target_scanline.h \
	target_tile.h \
	targetparam.h

TARGETSOURCES = \
	target_multi.cpp \
	target_null.cpp \
	target_null_tile.cpp \
	target_scanline.cpp \
	target_tile.cpp


IMPORTERHEADERS = \
	listimporter.h

IMPORTERSOURCES = \
	listimporter.cpp


VALUENODEHEADERS = \
	valuenode_add.h \
	valuenode_and.h \
	valuenode_anglestring.h \
	valuenode_animated.h \
	valuenode_atan2.h \
	valuenode_bline.h \
	valuenode_blinecalctangent.h \
	valuenode_blinecalcvertex.h \
	valuenode_blinecalcwidth.h \
	valuenode_blinereversetangent.h \
	valuenode_compare.h \
	valuenode_composite.h \
	valuenode_const.h \
	valuenode_cos.h \
	valuenode_dotproduct.h \
	valuenode_duplicate.h \
	valuenode_dynamiclist.h \
	valuenode_exp.h \
	valuenode_gradientcolor.h \
	valuenode_gradientrotate.h \
	valuenode_greyed.h \
	valuenode_integer.h \
	valuenode_intstring.h \
	valuenode_join.h \
	valuenode_linear.h \
	valuenode_log.h \
	valuenode_not.h \
	valuenode_or.h \
	valuenode_pow.h \
	valuenode_radialcomposite.h \
	valuenode_range.h \
	valuenode_realstring.h \
	valuenode_reciprocal.h \
	valuenode_reference.h \
	valuenode_repeat_gradient.h \
	valuenode_scale.h \
	valuenode_segcalctangent.h \
	valuenode_segcalcvertex.h \
	valuenode_sine.h \
	valuenode_step.h \
	valuenode_stripes.h \
	valuenode_subtract.h \
	valuenode_switch.h \
	valuenode_timedswap.h \
	valuenode_timeloop.h \
	valuenode_timestring.h \
	valuenode_twotone.h \
	valuenode_vectorangle.h \
	valuenode_vectorlength.h \
	valuenode_vectorx.h \
	valuenode_vectory.h \
<<<<<<< HEAD
	valuenode_boneinfluence.h \
	valuenode_staticlist.h \
	valuenode_bone.h \
	valuenode_boneweightpair.h
=======
	valuenode_wplist.h
>>>>>>> fb5ba9ce

VALUENODESOURCES = \
	valuenode_add.cpp \
	valuenode_and.cpp \
	valuenode_anglestring.cpp \
	valuenode_animated.cpp \
	valuenode_atan2.cpp \
	valuenode_bline.cpp \
	valuenode_blinecalctangent.cpp \
	valuenode_blinecalcvertex.cpp \
	valuenode_blinecalcwidth.cpp \
	valuenode_blinereversetangent.cpp \
	valuenode_compare.cpp \
	valuenode_composite.cpp \
	valuenode_const.cpp \
	valuenode_cos.cpp \
	valuenode_dotproduct.cpp \
	valuenode_duplicate.cpp \
	valuenode_dynamiclist.cpp \
	valuenode_exp.cpp \
	valuenode_gradientcolor.cpp \
	valuenode_gradientrotate.cpp \
	valuenode_greyed.cpp \
	valuenode_integer.cpp \
	valuenode_intstring.cpp \
	valuenode_join.cpp \
	valuenode_linear.cpp \
	valuenode_log.cpp \
	valuenode_not.cpp \
	valuenode_or.cpp \
	valuenode_pow.cpp \
	valuenode_radialcomposite.cpp \
	valuenode_range.cpp \
	valuenode_realstring.cpp \
	valuenode_reciprocal.cpp \
	valuenode_reference.cpp \
	valuenode_repeat_gradient.cpp \
	valuenode_scale.cpp \
	valuenode_segcalctangent.cpp \
	valuenode_segcalcvertex.cpp \
	valuenode_sine.cpp \
	valuenode_step.cpp \
	valuenode_stripes.cpp \
	valuenode_subtract.cpp \
	valuenode_switch.cpp \
	valuenode_timedswap.cpp \
	valuenode_timeloop.cpp \
	valuenode_timestring.cpp \
	valuenode_twotone.cpp \
	valuenode_vectorangle.cpp \
	valuenode_vectorlength.cpp \
	valuenode_vectorx.cpp \
	valuenode_vectory.cpp \
<<<<<<< HEAD
	valuenode_boneinfluence.cpp \
	valuenode_staticlist.cpp \
	valuenode_bone.cpp \
	valuenode_boneweightpair.cpp
=======
	valuenode_wplist.cpp

>>>>>>> fb5ba9ce

VALUEHEADERS = \
	blinepoint.h \
	widthpoint.h \
	gradient.h \
	value.h

VALUESOURCES = \
	blinepoint.cpp \
	widthpoint.cpp \
	gradient.cpp \
	value.cpp


SYNFIGHEADERS = \
	angle.h \
	canvasbase.h \
	general.h \
	guidset.h \
	interpolation.h \
	protocol.h \
	quick_rng.h \
	real.h \
	releases.h \
	segment.h \
	smartfile.h \
	string.h \
	string_decl.h \
	surfacenew.h \
	types.h \
	vector.h \
	version.h \
	boneweightpair.h \
	activepoint.h \
	blur.h \
	bone.h \
	canvas.h \
	color.h \
	context.h \
	curve_helper.h \
	curveset.h \
	distance.h \
	exception.h \
	gamma.h \
	guid.h \
	importer.h \
	keyframe.h \
	layer.h \
	loadcanvas.h \
	main.h \
	module.h \
	mutex.h \
	node.h \
	palette.h \
	paramdesc.h \
	polynomial_root.h \
	rect.h \
	renddesc.h \
	render.h \
	savecanvas.h \
	surface.h \
	target.h \
	time.h \
	timepointcollect.h \
	transform.h \
	uniqueid.h \
	valuenode.h \
	waypoint.h \
	matrix.h

SYNFIGSOURCES = \
	activepoint.cpp \
	bone.cpp \
	blur.cpp \
	canvas.cpp \
	color.cpp \
	context.cpp \
	curve_helper.cpp \
	curveset.cpp \
	distance.cpp \
	exception.cpp \
	gamma.cpp \
	guid.cpp \
	importer.cpp \
	keyframe.cpp \
	layer.cpp \
	loadcanvas.cpp \
	main.cpp \
	module.cpp \
	mutex.cpp \
	node.cpp \
	palette.cpp \
	paramdesc.cpp \
	polynomial_root.cpp \
	rect.cpp \
	renddesc.cpp \
	render.cpp \
	savecanvas.cpp \
	surface.cpp \
	target.cpp \
	time.cpp \
	timepointcollect.cpp \
	transform.cpp \
	uniqueid.cpp \
	valuenode.cpp \
	waypoint.cpp \
	matrix.cpp


lib_LTLIBRARIES = libsynfig.la

libsynfig_la_SOURCES = \
	$(VALUEHEADERS) \
	$(VALUESOURCES) \
	$(LAYERSOURCES) \
	$(LAYERHEADERS) \
	$(TARGETHEADERS) \
	$(TARGETSOURCES) \
	$(VALUENODEHEADERS) \
	$(VALUENODESOURCES) \
	$(SYNFIGHEADERS) \
	$(SYNFIGSOURCES) \
	$(IMPORTERHEADERS) \
	$(IMPORTERSOURCES)

libsynfig_la_LIBADD = \
	@LIBLTDL@ \
	@SYNFIG_LIBS@ \
	@LIBADD_DL@

libsynfig_la_CXXFLAGS = \
	@SYNFIG_CFLAGS@ \
	-DLIBDIR="\"@libdir@\"" \
	-DSYSCONFDIR="\"@sysconfdir@\""

libsynfig_la_LDFLAGS = \
	-export-dynamic \
	-no-undefined \
	-version-info 0:0:0


include_synfigdir = @synfigincludedir@/synfig

include_synfig_HEADERS = \
	$(SYNFIGHEADERS) \
	$(LAYERHEADERS) \
	$(TARGETHEADERS) \
	$(VALUENODEHEADERS) \
	$(IMPORTERHEADERS) \
	$(VALUEHEADERS)<|MERGE_RESOLUTION|>--- conflicted
+++ resolved
@@ -116,14 +116,11 @@
 	valuenode_vectorlength.h \
 	valuenode_vectorx.h \
 	valuenode_vectory.h \
-<<<<<<< HEAD
 	valuenode_boneinfluence.h \
 	valuenode_staticlist.h \
 	valuenode_bone.h \
-	valuenode_boneweightpair.h
-=======
+	valuenode_boneweightpair.h\
 	valuenode_wplist.h
->>>>>>> fb5ba9ce
 
 VALUENODESOURCES = \
 	valuenode_add.cpp \
@@ -177,15 +174,11 @@
 	valuenode_vectorlength.cpp \
 	valuenode_vectorx.cpp \
 	valuenode_vectory.cpp \
-<<<<<<< HEAD
 	valuenode_boneinfluence.cpp \
 	valuenode_staticlist.cpp \
 	valuenode_bone.cpp \
-	valuenode_boneweightpair.cpp
-=======
+	valuenode_boneweightpair.cpp\
 	valuenode_wplist.cpp
-
->>>>>>> fb5ba9ce
 
 VALUEHEADERS = \
 	blinepoint.h \
