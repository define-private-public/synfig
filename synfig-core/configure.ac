--- conflicted
+++ resolved
@@ -2,11 +2,7 @@
 
 # -- I N I T --------------------------------------------------
 
-<<<<<<< HEAD
 AC_INIT([Synfig Core],[1.2.0],[https://github.com/synfig/synfig/issues],[synfig])
-=======
-AC_INIT([Synfig Core],[1.3.4],[https://github.com/synfig/synfig/issues],[synfig])
->>>>>>> 4d3236a6
 AC_REVISION
 
 AC_CONFIG_AUX_DIR(config)
@@ -355,13 +351,8 @@
 # This is here so autoreconf will run autopoint
 AM_GNU_GETTEXT_VERSION([0.15])
 
-<<<<<<< HEAD
 PKG_CHECK_MODULES(ETL, [ETL >= 0.04.21],,[
 	AC_MSG_ERROR([ ** You need to install the ETL (version 0.04.21 or greater).])
-=======
-PKG_CHECK_MODULES(ETL, [ETL >= 0.05.0],,[
-	AC_MSG_ERROR([ ** You need to install the ETL (version 0.05.0 or greater).])
->>>>>>> 4d3236a6
 ])
 CONFIG_DEPS="$CONFIG_DEPS ETL"
 
