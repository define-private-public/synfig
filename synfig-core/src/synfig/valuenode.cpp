--- conflicted
+++ resolved
@@ -59,11 +59,8 @@
 #include "valuenode_timedswap.h"
 #include "valuenode_twotone.h"
 #include "valuenode_bline.h"
-<<<<<<< HEAD
 #include "valuenode_staticlist.h"
-=======
 #include "valuenode_wplist.h"
->>>>>>> fb5ba9ce
 #include "valuenode_dynamiclist.h"
 #include "valuenode_radialcomposite.h"
 #include "valuenode_gradientrotate.h"
@@ -200,13 +197,9 @@
 	ADD_VALUENODE(ValueNode_Bone_Root,		  "bone_root",		  _("Root Bone"),		 RELEASE_VERSION_0_62_00); // SVN r2???
 	ADD_VALUENODE2(ValueNode_StaticList,	  "static_list",	  _("Static List"),		 RELEASE_VERSION_0_62_00); // SVN r2???
 	ADD_VALUENODE(ValueNode_BoneWeightPair,	  "boneweightpair",	  _("Bone Weight Pair"), RELEASE_VERSION_0_62_00); // SVN r2???
-
-<<<<<<< HEAD
+	ADD_VALUENODE(ValueNode_WPList,           "wplist",           _("WPList"),           RELEASE_VERSION_0_62_03);
+
 #undef ADD_VALUENODE_CREATE
-=======
-	ADD_VALUENODE(ValueNode_WPList,           "wplist",           _("WPList"),           RELEASE_VERSION_0_62_03);
-
->>>>>>> fb5ba9ce
 #undef ADD_VALUENODE
 #undef ADD_VALUENODE2
 
