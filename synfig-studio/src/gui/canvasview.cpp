--- conflicted
+++ resolved
@@ -2932,146 +2932,6 @@
 }
 
 void
-<<<<<<< HEAD
-CanvasView::rebuild_ducks_layer_(synfig::TransformStack& transform_stack, synfig::Canvas::Handle canvas, std::set<synfig::Layer::Handle>& selected_list)
-{
-	int transforms(0);
-	String layer_name;
-
-#define QUEUE_REBUILD_DUCKS		sigc::mem_fun(*this,&CanvasView::queue_rebuild_ducks)
-
-	if(!canvas)
-	{
-		synfig::warning("CanvasView::rebuild_ducks_layer_(): Layer doesn't have canvas set");
-		return;
-	}
-
-	// loop through all the layers in the canvas in turn so we can
-	// build up the transform stack
-	for(Canvas::iterator iter(canvas->begin());iter!=canvas->end();++iter)
-	{
-		Layer::Handle layer(*iter);
-
-		if(selected_list.count(layer))
-		{
-			if(!curr_transform_stack_set)
-			{
-				curr_transform_stack_set=true;
-				curr_transform_stack=transform_stack;
-			}
-
-			// This layer is currently selected.
-			duck_changed_connections.push_back(layer->signal_changed().connect(QUEUE_REBUILD_DUCKS));
-
-			// do the bounding box thing
-			bbox|=transform_stack.perform(layer->get_bounding_rect());
-
-			// Grab the layer's list of parameters
-			Layer::ParamList paramlist(layer->get_param_list());
-
-			// Grab the layer vocabulary
-			Layer::Vocab vocab=layer->get_param_vocab();
-			Layer::Vocab::iterator iter;
-
-			for(iter=vocab.begin();iter!=vocab.end();iter++)
-			{
-				if(!iter->get_hidden() && !iter->get_invisible_duck())
-				{
-					synfigapp::ValueDesc value_desc(layer,iter->get_name());
-					work_area->add_to_ducks(value_desc,this,transform_stack,&*iter);
-					if(value_desc.is_value_node())
-						duck_changed_connections.push_back(value_desc.get_value_node()->signal_changed().connect(QUEUE_REBUILD_DUCKS));
-				}
-				if(iter->get_name()=="color")
-				{
-					/*
-					if(!App::dialog_color->busy())
-					{
-						App::dialog_color->reset();
-						App::dialog_color->set_color(layer->get_param("color").get(Color()));
-						App::dialog_color->signal_edited().connect(
-							sigc::mem_fun(
-								*this,
-								&studio::CanvasView::selected_layer_color_set
-							)
-						);
-					}
-					*/
-				}
-			}
-		}
-
-		layer_name=layer->get_name();
-
-		if(layer->active())
-		{
-			Transform::Handle trans(layer->get_transform());
-			if(trans)
-			{
-				transform_stack.push(trans);
-				transforms++;
-			}
-
-/*			// Add transforms onto the stack
-			if(layer_name=="Translate")
-			{
-				transform_stack.push(synfig::Transform_Translate(layer->get_param("origin").get(Vector())));
-				transforms++;
-			}else
-			if(layer_name=="Zoom")
-			{
-				Vector scale;
-				scale[0]=scale[1]=exp(layer->get_param("amount").get(Real()));
-				transform_stack.push(synfig::Transform_Scale(scale,layer->get_param("center").get(Vector())));
-				transforms++;
-			}else
-			if(layer_name=="stretch")
-			{
-				Vector scale(layer->get_param("amount").get(Vector()));
-				transform_stack.push(synfig::Transform_Scale(scale,layer->get_param("center").get(Vector())));
-				transforms++;
-			}else
-			if(layer_name=="Rotate")
-			{
-				transform_stack.push(synfig::Transform_Rotate(layer->get_param("amount").get(Angle()),layer->get_param("origin").get(Vector())));
-				transforms++;
-			}
-*/
-		}
-
-		// If this is a paste canvas layer, then we need to
-		// descend into it
-		if(layer_name=="PasteCanvas")
-		{
-			Vector scale;
-			scale[0]=scale[1]=exp(layer->get_param("zoom").get(Real()));
-			Vector origin(layer->get_param("origin").get(Vector()));
-
-			Canvas::Handle child_canvas(layer->get_param("canvas").get(Canvas::Handle()));
-			Vector focus(layer->get_param("focus").get(Vector()));
-
-			if(!scale.is_equal_to(Vector(1,1)))
-				transform_stack.push(new Transform_Scale(layer->get_guid(), scale,origin+focus));
-			if(!origin.is_equal_to(Vector(0,0)))
-				transform_stack.push(new Transform_Translate(layer->get_guid(), origin));
-
-			rebuild_ducks_layer_(transform_stack,child_canvas,selected_list);
-
-			if(!origin.is_equal_to(Vector(0,0)))
-				transform_stack.pop();
-			if(!scale.is_equal_to(Vector(1,1)))
-				transform_stack.pop();
-		}
-	}
-	// Remove all of the transforms we have added
-	while(transforms--) { transform_stack.pop(); }
-
-#undef QUEUE_REBUILD_DUCKS
-}
-
-void
-=======
->>>>>>> 59d57060
 CanvasView::queue_rebuild_ducks()
 {
 #if 0
@@ -3952,7 +3812,6 @@
 }
 
 void
-<<<<<<< HEAD
 CanvasView::mask_bone_ducks()
 {
 	Duck::Type mask(work_area->get_type_mask());
@@ -3973,7 +3832,9 @@
 	}
 	else
 		action_mask_bone_recursive_ducks->set_active(true);
-=======
+}
+
+void
 CanvasView::on_meta_data_changed()
 {
 	// update the buttons and actions that are associated
@@ -4004,7 +3865,6 @@
 	toggling_show_grid=false;
 	toggling_snap_grid=false;
 	toggling_onion_skin=false;
->>>>>>> 59d57060
 }
 
 void
