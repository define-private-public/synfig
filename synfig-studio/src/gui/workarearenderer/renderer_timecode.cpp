/* === S Y N F I G ========================================================= */
/*!	\file renderer_timecode.cpp
**	\brief Template File
**
**	$Id$
**
**	\legal
**	Copyright (c) 2002-2005 Robert B. Quattlebaum Jr., Adrian Bentley
**	Copyright (c) 2007 Chris Moore
**  Copyright (c) 2011 Nikita Kitaev
**
**	This package is free software; you can redistribute it and/or
**	modify it under the terms of the GNU General Public License as
**	published by the Free Software Foundation; either version 2 of
**	the License, or (at your option) any later version.
**
**	This package is distributed in the hope that it will be useful,
**	but WITHOUT ANY WARRANTY; without even the implied warranty of
**	MERCHANTABILITY or FITNESS FOR A PARTICULAR PURPOSE. See the GNU
**	General Public License for more details.
**	\endlegal
*/
/* ========================================================================= */

/* === H E A D E R S ======================================================= */

#ifdef USING_PCH
#	include "pch.h"
#else
#ifdef HAVE_CONFIG_H
#	include <config.h>
#endif

#include "renderer_timecode.h"
#include "workarea.h"
#include <pangomm/layout.h>
#include <pangomm/context.h>
#include <pango/pango.h>
#include "app.h"
#include <cassert>

#include "general.h"

#endif

/* === U S I N G =========================================================== */

using namespace std;
using namespace etl;
using namespace synfig;
using namespace studio;

/* === M A C R O S ========================================================= */

/* === G L O B A L S ======================================================= */

/* === P R O C E D U R E S ================================================= */

/* === M E T H O D S ======================================================= */

Renderer_Timecode::~Renderer_Timecode()
{
}

bool
Renderer_Timecode::get_enabled_vfunc()const
{
	Canvas::Handle canvas(get_work_area()->get_canvas());
	return (canvas->rend_desc().get_time_start()!=canvas->rend_desc().get_time_end() ||
		canvas->get_time()!=canvas->rend_desc().get_time_start());
}

synfig::Vector
Renderer_Timecode::get_grid_size()const
{
	return get_work_area()->get_grid_size();
}

void
Renderer_Timecode::render_vfunc(
	const Glib::RefPtr<Gdk::Drawable>& drawable,
	const Gdk::Rectangle& /*expose_area*/
)
{
	assert(get_work_area());
	if(!get_work_area())
		return;

	const synfig::Vector focus_point(get_work_area()->get_focus_point());

	Cairo::RefPtr<Cairo::Context> cr = drawable->create_cairo_context();

	Canvas::Handle canvas(get_work_area()->get_canvas());
	synfig::Time cur_time(canvas->get_time());

	// Print out the timecode
	{
		Glib::RefPtr<Pango::Layout> layout(Pango::Layout::create(get_work_area()->get_pango_context()));

		try
		{
			int w, h;
			layout->set_text(canvas->keyframe_list().find(cur_time)->get_description());
			layout->get_size(w, h);
			get_work_area()->timecode_width = int(w*1.0/Pango::SCALE);
			get_work_area()->timecode_height = int(h*1.0/Pango::SCALE);
		}
		catch(synfig::Exception::NotFound)
		{
			get_work_area()->timecode_width = get_work_area()->timecode_height = 0;
			return;
		}
		catch(...) {
			assert(0);
		}

<<<<<<< HEAD
		drawable->draw_layout(gc, timecode_x, timecode_y, layout);
=======
		cr->save();

		cr->set_source_rgb(95.0/255.0,0,0);
		cr->move_to(4,4);
		layout->show_in_cairo_context(cr);

		cr->restore();
>>>>>>> fb5ba9ce
	}
}<|MERGE_RESOLUTION|>--- conflicted
+++ resolved
@@ -114,9 +114,6 @@
 			assert(0);
 		}
 
-<<<<<<< HEAD
-		drawable->draw_layout(gc, timecode_x, timecode_y, layout);
-=======
 		cr->save();
 
 		cr->set_source_rgb(95.0/255.0,0,0);
@@ -124,6 +121,5 @@
 		layout->show_in_cairo_context(cr);
 
 		cr->restore();
->>>>>>> fb5ba9ce
 	}
 }