--- conflicted
+++ resolved
@@ -4,13 +4,10 @@
 
 http://synfig.org/en/news/releases
 
-<<<<<<< HEAD
-=======
 1.2.2 (git tag "1.2.2")
 
   * Fix initialization of accumulator_type.
 
->>>>>>> bfd1c95b
 1.2.1 (git tag "1.2.1") - September 11, 2017
 
  * Fixed compilation issues with GCC 7.1.0 (issue #396).
