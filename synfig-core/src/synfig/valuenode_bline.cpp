--- conflicted
+++ resolved
@@ -849,7 +849,7 @@
 	return type==ValueBase::TYPE_LIST;
 }
 
-<<<<<<< HEAD
+
 BLinePoint
 ValueNode_BLine::get_blinepoint(std::vector<ListEntry>::const_iterator current, Time t) const
 {
@@ -931,7 +931,7 @@
 	return LinkableValueNode::unref();
 }
 #endif
-=======
+
 LinkableValueNode::Vocab
 ValueNode_BLine::get_children_vocab_vfunc()const
 {
@@ -944,5 +944,4 @@
 	}
 
 	return ret;
-}
->>>>>>> 2b2950e8
+}