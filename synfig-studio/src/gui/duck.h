/* === S Y N F I G ========================================================= */
/*!	\file duck.h
**	\brief Template Header
**
**	$Id$
**
**	\legal
**	Copyright (c) 2002-2005 Robert B. Quattlebaum Jr., Adrian Bentley
**	Copyright (c) 2007, 2008 Chris Moore
**	Copyright (c) 2009 Nikita Kitaev
**
**	This package is free software; you can redistribute it and/or
**	modify it under the terms of the GNU General Public License as
**	published by the Free Software Foundation; either version 2 of
**	the License, or (at your option) any later version.
**
**	This package is distributed in the hope that it will be useful,
**	but WITHOUT ANY WARRANTY; without even the implied warranty of
**	MERCHANTABILITY or FITNESS FOR A PARTICULAR PURPOSE. See the GNU
**	General Public License for more details.
**	\endlegal
*/
/* ========================================================================= */

/* === S T A R T =========================================================== */

#ifndef __SYNFIG_DUCKMATIC_DUCK_H
#define __SYNFIG_DUCKMATIC_DUCK_H

/* === H E A D E R S ======================================================= */

#include <list>

#include <ETL/smart_ptr>
#include <ETL/handle>

#include <synfig/vector.h>
#include <synfig/string.h>
#include <synfig/real.h>
#include <sigc++/signal.h>
#include <sigc++/object.h>
#include <synfig/time.h>
#include <ETL/smart_ptr>
#include <synfigapp/value_desc.h>
#include <synfig/transform.h>

/* === M A C R O S ========================================================= */

#ifdef HASH_MAP_H
#include HASH_MAP_H
#include FUNCTIONAL_H

#ifndef __STRING_HASH__
#define __STRING_HASH__
class StringHash
{
# ifdef FUNCTIONAL_HASH_ON_STRING
	HASH_MAP_NAMESPACE::hash<synfig::String> hasher_;
# else  // FUNCTIONAL_HASH_ON_STRING
	HASH_MAP_NAMESPACE::hash<const char*> hasher_;
# endif  // FUNCTIONAL_HASH_ON_STRING
public:
	size_t operator()(const synfig::String& x)const
	{
# ifdef FUNCTIONAL_HASH_ON_STRING
		return hasher_(x);
# else  // FUNCTIONAL_HASH_ON_STRING
		return hasher_(x.c_str());
# endif  // FUNCTIONAL_HASH_ON_STRING
	}
};
#endif
#else
#include <map>
#endif

#include <set>

/* === T Y P E D E F S ===================================================== */

/* === C L A S S E S & S T R U C T S ======================================= */

namespace studio {
class Duckmatic;

/*! \class Duck
**	\writeme */
class Duck : public etl::shared_object
{
	friend class Duckmatic;

public:
	enum Type
	{
		TYPE_NONE		=	(0),	//  0
		TYPE_POSITION	=	(1<<0),	//  1
		TYPE_TANGENT	=	(1<<1),	//  2
		TYPE_RADIUS		=	(1<<2),	//  4
		TYPE_WIDTH		=	(1<<3),	//  8
		TYPE_ANGLE		=	(1<<4),	// 16
		TYPE_VERTEX		=	(1<<5),	// 32
<<<<<<< HEAD
		TYPE_BONE_SETUP	=	(1<<6),	// 64
		TYPE_BONE_RECURSIVE	=	(1<<7),	// 128
=======
		TYPE_WIDTHPOINT_POSITION	= (1<<8), //256
>>>>>>> fb5ba9ce

		TYPE_ALL		=	(~0),

		TYPE_DEFAULT	=	0xdefadefa
	};

	typedef etl::handle<Duck> Handle;
	typedef etl::loose_handle<Duck> LooseHandle;

private:

	sigc::signal<bool,const synfig::Point &> signal_edited_;
	sigc::signal<bool,const synfig::Angle &> signal_edited_angle_;
	sigc::signal<void> signal_user_click_[5];

	Type type_;

	synfig::Point point;
	synfig::Angle rotations;

	etl::smart_ptr<synfig::Point> shared_point;

	synfig::Point origin;
	synfig::String name;
	synfig::Real scalar;

	etl::handle<Duck> origin_duck;

	etl::handle<Duck> connect_duck;
	etl::handle<Duck> box_duck;

	synfig::GUID guid_;

	// Flags
	bool editable;
	bool radius_;
	bool linear_;
	bool tangent_;
	bool hover_;
	bool ignore_;

	synfig::Angle linear_angle_;

	synfig::TransformStack transform_stack_;

	synfigapp::ValueDesc value_desc_;

	static int duck_count;
public:
	Duck();
	Duck(const synfig::Point &point);
	Duck(const synfig::Point &point,const synfig::Point &origin);
	~Duck();

	sigc::signal<bool,const synfig::Point &> &signal_edited() { return signal_edited_; }
	sigc::signal<bool,const synfig::Angle &> &signal_edited_angle() { return signal_edited_angle_; }
	sigc::signal<void> &signal_user_click(int i=0) { assert(i>=0); assert(i<5); return signal_user_click_[i]; }

	void set_guid(const synfig::GUID& x) { guid_=x; }
	const synfig::GUID& get_guid()const { return guid_; }

	synfig::GUID get_data_guid()const;

	//! Changes the editable flag. If set, the duck will not be able to be moved.
	void set_editable(bool x) { editable=x; }

	//! Retrieves the status of the editable flag
	bool get_editable()const { return editable; }

	//! \writeme
	void set_tangent(bool x) { tangent_=x; type_=TYPE_TANGENT; }

	//! \writeme
	bool get_tangent()const { return tangent_; }

	//! Sets whether to show the duck as if it is being hovered over
	void set_hover(bool h) { hover_=h; }

	//! Retrieves whether to show the duck as if it is being hovered over
	bool get_hover()const { return hover_; }

	//! Sets whether to ignore the duck when checking for user interaction
	void set_ignore(bool i) { ignore_=i; }

	//! Retrieves whether to ignore the duck when checking for user interaction
	bool get_ignore()const { return ignore_; }

	void set_connect_duck(const etl::handle<Duck>& x) { connect_duck=x; }
	void set_box_duck(const etl::handle<Duck>& x) { box_duck=x; }

	const etl::handle<Duck>& get_connect_duck()const { return connect_duck; }
	const etl::handle<Duck>& get_box_duck()const { return box_duck; }

	void set_value_desc(synfigapp::ValueDesc x) { value_desc_=x; }

	synfigapp::ValueDesc& get_value_desc() { return value_desc_; }

	void set_transform_stack(const synfig::TransformStack& x) { transform_stack_=x; }

	const synfig::TransformStack& get_transform_stack()const { return transform_stack_; }

	//! Sets the type of duck
	void set_type(Type x) { type_=x; }

	//! Gets the type of duck
	Type get_type()const { return type_; }

	//! Sets the scalar multiplier for the duck with respect to the origin
	void set_scalar(synfig::Vector::value_type n) { scalar=n; }

	//! Retrieves the scalar value
	synfig::Vector::value_type get_scalar()const { return scalar; }

	void set_shared_point(const etl::smart_ptr<synfig::Point>&x) { shared_point=x; }

	//! Sets the location of the duck with respect to the origin
	void set_point(const synfig::Point &x) { (shared_point?*shared_point:point)=x; }

	//! Returns the location of the duck
	synfig::Point get_point()const { return shared_point?*shared_point:point; }

	//! Returns the rotations of the duck
	/*! For angle and tangent ducks, rotations are used instead of the location
	 *  so that the duck can me rotated more than 180 degrees
	 */
	synfig::Angle get_rotations()const { return rotations; };

	//! Sets the rotations of the duck
	void set_rotations(const synfig::Angle &x) { rotations=x; };

	synfig::Point get_trans_point()const;

	void set_trans_point(const synfig::Point &x);
	void set_trans_point(const synfig::Point &x, const synfig::Time &time);

	synfig::Point get_sub_trans_point()const;
	void set_sub_trans_point(const synfig::Point &x);
	void set_sub_trans_point(const synfig::Point &x, const synfig::Time &time);
	synfig::Point get_sub_trans_origin()const;

	//! Sets the origin point.
	void set_origin(const synfig::Point &x);

	//! Sets the origin point as another duck
	void set_origin(const etl::handle<Duck> &x);

	//! Retrieves the origin location
	synfig::Point get_origin()const;

	//! Retrieves the origin duck
	const etl::handle<Duck> & get_origin_duck() const;

	//! Retrieves the origin location
	synfig::Point get_trans_origin()const;

	void set_radius(bool r) { radius_=r; }
	bool is_radius()const { return radius_; }

	bool is_linear()const { return linear_; }
	void set_linear(bool r, synfig::Angle a) { linear_=r; linear_angle_=a; }
	synfig::Angle get_linear_angle() { return linear_angle_; }

	//! Sets the name of the duck
	void set_name(const synfig::String &x);

	//! Retrieves the name of the duck
	synfig::String get_name()const { return name; }

	bool operator==(const Duck &rhs)const;

#ifdef _DEBUG
	//!	Returns a string containing the name of the given Type
	static synfig::String type_name(Type id);

	//!	Returns a string containing the name of the type
	synfig::String type_name()const { return type_name(get_type()); }
#endif	// _DEBUG

}; // END of class Duck

//! Combine Flags
inline Duck::Type
operator|(Duck::Type lhs, const Duck::Type rhs)
{ return static_cast<Duck::Type>(int(lhs)|int(rhs)); }

//! Exclude Flags
inline Duck::Type
operator-(Duck::Type lhs, const Duck::Type rhs)
{ return static_cast<Duck::Type>(int(lhs)&~int(rhs)); }

inline Duck::Type&
operator|=(Duck::Type& lhs, const Duck::Type rhs)
{ *reinterpret_cast<int*>(&lhs)|=int(rhs); return lhs; }

inline Duck::Type
operator&(const Duck::Type lhs, const Duck::Type rhs)
{ return static_cast<Duck::Type>(int(lhs)&int(rhs)); }

class DuckMap : public
#ifdef HASH_MAP_H
HASH_MAP_CLASS<synfig::GUID,etl::handle<studio::Duck>,synfig::GUIDHash>
{
	typedef HASH_MAP_CLASS<synfig::GUID,etl::handle<studio::Duck>,synfig::GUIDHash> PARENT_TYPE;
#else
std::map<synfig::GUID,etl::handle<studio::Duck> >
{
	typedef std::map<synfig::GUID,etl::handle<studio::Duck> > PARENT_TYPE;
#endif
public:
	void insert(const Duck::Handle& x) { operator[](x->get_guid())=x;  }
}; // END of class DuckMap

typedef std::list<Duck::Handle> DuckList;

}; // END of namespace studio

/* === E N D =============================================================== */

#endif<|MERGE_RESOLUTION|>--- conflicted
+++ resolved
@@ -99,12 +99,9 @@
 		TYPE_WIDTH		=	(1<<3),	//  8
 		TYPE_ANGLE		=	(1<<4),	// 16
 		TYPE_VERTEX		=	(1<<5),	// 32
-<<<<<<< HEAD
 		TYPE_BONE_SETUP	=	(1<<6),	// 64
 		TYPE_BONE_RECURSIVE	=	(1<<7),	// 128
-=======
 		TYPE_WIDTHPOINT_POSITION	= (1<<8), //256
->>>>>>> fb5ba9ce
 
 		TYPE_ALL		=	(~0),
 
