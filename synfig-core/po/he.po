# Translation file for Synfig Core package.
# Copyright (C) 2016 Synfig Contributors
# This file is distributed under the same license as the Synfig Core package.
#
# Translators:
# Kunda, 2013-2014
msgid ""
msgstr ""
"Project-Id-Version: Synfig UI\n"
"Report-Msgid-Bugs-To: https://github.com/synfig/synfig/issues\n"
<<<<<<< HEAD
"POT-Creation-Date: 2016-12-21 13:11+0700\n"
"PO-Revision-Date: 2015-12-25 06:36+0000\n"
=======
"POT-Creation-Date: 2016-06-05 14:00+0700\n"
"PO-Revision-Date: 2017-09-19 22:14+0000\n"
>>>>>>> bfd1c95b
"Last-Translator: morevnaproject <ksee.zelgadis@gmail.com>\n"
"Language-Team: Hebrew (http://www.transifex.com/morevnaproject/synfig/"
"language/he/)\n"
"Language: he\n"
"MIME-Version: 1.0\n"
"Content-Type: text/plain; charset=UTF-8\n"
"Content-Transfer-Encoding: 8bit\n"
<<<<<<< HEAD
"Plural-Forms: nplurals=2; plural=(n != 1);\n"
=======
"Language: he\n"
"Plural-Forms: nplurals=4; plural=(n == 1 && n % 1 == 0) ? 0 : (n == 2 && n % 1 == 0) ? 1: (n % 10 == 0 && n % 1 == 0 && n > 10) ? 2 : 3;\n"
>>>>>>> bfd1c95b

#: src/modules/lyr_freetype/lyr_freetype.cpp:73
#: src/modules/lyr_freetype/lyr_freetype.cpp:585
msgid "Text"
msgstr ""

#: src/modules/lyr_freetype/lyr_freetype.cpp:74
#: src/modules/lyr_std/import.cpp:70 src/modules/lyr_std/supersample.cpp:68
#: src/modules/lyr_std/xorpattern.cpp:65 src/modules/mod_particle/plant.cpp:74
#: src/synfig/layers/layer_duplicate.cpp:64
#: src/synfig/layers/layer_skeleton.cpp:59
#: src/synfig/layers/layer_sound.cpp:59 src/synfig/layers/layer_switch.cpp:63
msgid "Other"
msgstr ""

#: src/modules/lyr_freetype/lyr_freetype.cpp:104
msgid "Text Layer"
msgstr ""

#: src/modules/lyr_freetype/lyr_freetype.cpp:414
msgid "unable to initialize"
msgstr ""

#: src/modules/lyr_freetype/lyr_freetype.cpp:433
msgid "empty font set"
msgstr ""

#: src/modules/lyr_freetype/lyr_freetype.cpp:586
msgid "Text to Render"
msgstr ""

#: src/modules/lyr_freetype/lyr_freetype.cpp:591
#: src/modules/lyr_std/shade.cpp:634
#: src/modules/mod_geometry/checkerboard.cpp:149
#: src/synfig/layers/layer_shape.cpp:899
#: src/synfig/layers/layer_solidcolor.cpp:118 src/synfig/paramdesc.cpp:88
msgid "Color"
msgstr "צבע"

#: src/modules/lyr_freetype/lyr_freetype.cpp:592
msgid "Color of the text"
msgstr ""

#: src/modules/lyr_freetype/lyr_freetype.cpp:596
msgid "Font Family"
msgstr ""

#: src/modules/lyr_freetype/lyr_freetype.cpp:601
msgid "Style"
msgstr ""

#: src/modules/lyr_freetype/lyr_freetype.cpp:603
#: src/modules/lyr_freetype/lyr_freetype.cpp:613
#: src/synfig/valuenodes/valuenode_derivative.cpp:380
msgid "Normal"
msgstr ""

#: src/modules/lyr_freetype/lyr_freetype.cpp:604
msgid "Oblique"
msgstr ""

#: src/modules/lyr_freetype/lyr_freetype.cpp:605
msgid "Italic"
msgstr ""

#: src/modules/lyr_freetype/lyr_freetype.cpp:609
#: src/synfig/valuenodes/valuenode_composite.cpp:821
msgid "Weight"
msgstr ""

#: src/modules/lyr_freetype/lyr_freetype.cpp:611
msgid "Ultralight"
msgstr ""

#: src/modules/lyr_freetype/lyr_freetype.cpp:612
msgid "light"
msgstr ""

#: src/modules/lyr_freetype/lyr_freetype.cpp:614
msgid "Bold"
msgstr ""

#: src/modules/lyr_freetype/lyr_freetype.cpp:615
msgid "Ultrabold"
msgstr ""

#: src/modules/lyr_freetype/lyr_freetype.cpp:616
msgid "Heavy"
msgstr ""

#: src/modules/lyr_freetype/lyr_freetype.cpp:619
msgid "Horizontal Spacing"
msgstr ""

#: src/modules/lyr_freetype/lyr_freetype.cpp:620
msgid "Describes how close glyphs are horizontally"
msgstr ""

#: src/modules/lyr_freetype/lyr_freetype.cpp:624
msgid "Vertical Spacing"
msgstr ""

#: src/modules/lyr_freetype/lyr_freetype.cpp:625
msgid "Describes how close lines of text are vertically"
msgstr ""

#: src/modules/lyr_freetype/lyr_freetype.cpp:629
#: src/modules/lyr_std/shade.cpp:640 src/modules/lyr_std/xorpattern.cpp:142
#: src/modules/mod_filter/blur.cpp:445
#: src/modules/mod_filter/radialblur.cpp:118
#: src/modules/mod_geometry/checkerboard.cpp:157
#: src/modules/mod_noise/distort.cpp:215 src/modules/mod_noise/noise.cpp:265
msgid "Size"
msgstr ""

#: src/modules/lyr_freetype/lyr_freetype.cpp:630
msgid "Size of the text"
msgstr ""

#: src/modules/lyr_freetype/lyr_freetype.cpp:637
msgid "Orientation"
msgstr ""

#: src/modules/lyr_freetype/lyr_freetype.cpp:638
msgid "Text Orientation"
msgstr ""

#: src/modules/lyr_freetype/lyr_freetype.cpp:643
#: src/modules/lyr_std/curvewarp.cpp:407 src/modules/lyr_std/insideout.cpp:181
#: src/modules/lyr_std/rotate.cpp:131 src/modules/lyr_std/shade.cpp:637
#: src/modules/lyr_std/translate.cpp:113
#: src/modules/lyr_std/xorpattern.cpp:138 src/modules/lyr_std/zoom.cpp:119
#: src/modules/mod_filter/radialblur.cpp:113
#: src/modules/mod_geometry/checkerboard.cpp:153
#: src/modules/mod_gradient/curvegradient.cpp:553
#: src/modules/mod_particle/plant.cpp:410
#: src/synfig/layers/layer_pastecanvas.cpp:132
#: src/synfig/layers/layer_shape.cpp:903
#: src/synfig/valuenodes/valuenode_bone.cpp:598
#: src/synfig/valuenodes/valuenode_composite.cpp:696
#: src/synfig/valuenodes/valuenode_dynamic.cpp:242
msgid "Origin"
msgstr ""

#: src/modules/lyr_freetype/lyr_freetype.cpp:644
msgid "Text Position"
msgstr ""

#: src/modules/lyr_freetype/lyr_freetype.cpp:648
msgid "Font"
msgstr "גופן"

#: src/modules/lyr_freetype/lyr_freetype.cpp:649
msgid "Filename of the font to use"
msgstr ""

#: src/modules/lyr_freetype/lyr_freetype.cpp:656
msgid "Kerning"
msgstr ""

#: src/modules/lyr_freetype/lyr_freetype.cpp:657
msgid "Enables/Disables font kerning (If the font supports it)"
msgstr ""

#: src/modules/lyr_freetype/lyr_freetype.cpp:661
msgid "Sharpen Edges"
msgstr ""

#: src/modules/lyr_freetype/lyr_freetype.cpp:662
msgid "Turn this off if you are going to be animating the text"
msgstr ""

#: src/modules/lyr_freetype/lyr_freetype.cpp:665
#: src/modules/lyr_std/shade.cpp:657 src/synfig/layers/layer_shape.cpp:906
msgid "Invert"
msgstr ""

#: src/modules/lyr_freetype/lyr_freetype.cpp:732
msgid "No face loaded, no text will be rendered."
msgstr ""

#: src/modules/lyr_freetype/lyr_freetype.cpp:758
msgid "Text too small, no text will be rendered."
msgstr ""

#: src/modules/lyr_freetype/lyr_freetype.cpp:782
msgid "Unable to set face size."
msgstr ""

#: src/modules/lyr_freetype/lyr_freetype.cpp:825
msgid "Invalid multibyte sequence - is the locale set?\n"
msgstr ""

#: src/modules/lyr_freetype/lyr_freetype.cpp:832
msgid "Can't parse multibyte character.\n"
msgstr ""

#: src/modules/lyr_std/bevel.cpp:74 src/modules/mod_example/filledrect.cpp:194
#: src/modules/mod_geometry/advanced_outline.cpp:1166
msgid "Bevel"
msgstr ""

#: src/modules/lyr_std/bevel.cpp:75 src/modules/lyr_std/shade.cpp:81
msgid "Stylize"
msgstr ""

#: src/modules/lyr_std/bevel.cpp:666 src/modules/lyr_std/shade.cpp:646
#: src/modules/mod_filter/blur.cpp:449
#: src/modules/mod_filter/halftone2.cpp:177
msgid "Type"
msgstr ""

#: src/modules/lyr_std/bevel.cpp:667 src/modules/lyr_std/shade.cpp:647
#: src/modules/mod_filter/blur.cpp:450
msgid "Type of blur to use"
msgstr ""

#: src/modules/lyr_std/bevel.cpp:669 src/modules/lyr_std/shade.cpp:649
#: src/modules/mod_filter/blur.cpp:452 src/synfig/layers/layer_shape.cpp:919
msgid "Box Blur"
msgstr ""

#: src/modules/lyr_std/bevel.cpp:670 src/modules/lyr_std/shade.cpp:650
#: src/modules/mod_filter/blur.cpp:453 src/synfig/layers/layer_shape.cpp:920
msgid "Fast Gaussian Blur"
msgstr ""

#: src/modules/lyr_std/bevel.cpp:671 src/modules/lyr_std/shade.cpp:651
#: src/modules/mod_filter/blur.cpp:454 src/synfig/layers/layer_shape.cpp:921
msgid "Cross-Hatch Blur"
msgstr ""

#: src/modules/lyr_std/bevel.cpp:672 src/modules/lyr_std/shade.cpp:652
#: src/modules/mod_filter/blur.cpp:455 src/synfig/layers/layer_shape.cpp:922
msgid "Gaussian Blur"
msgstr ""

#: src/modules/lyr_std/bevel.cpp:673 src/modules/lyr_std/shade.cpp:653
#: src/modules/mod_filter/blur.cpp:456 src/synfig/layers/layer_shape.cpp:923
msgid "Disc Blur"
msgstr ""

#: src/modules/lyr_std/bevel.cpp:677
msgid "Hi-Color"
msgstr ""

#: src/modules/lyr_std/bevel.cpp:680
msgid "Lo-Color"
msgstr ""

#: src/modules/lyr_std/bevel.cpp:683
msgid "Light Angle"
msgstr ""

#: src/modules/lyr_std/bevel.cpp:687
msgid "Depth of Bevel"
msgstr ""

#: src/modules/lyr_std/bevel.cpp:691
msgid "Softness"
msgstr ""

#: src/modules/lyr_std/bevel.cpp:694
msgid "Use Luma"
msgstr ""

#: src/modules/lyr_std/bevel.cpp:697
msgid "Solid"
msgstr ""

#: src/modules/lyr_std/booleancurve.cpp:112
msgid "Region Set"
msgstr ""

#: src/modules/lyr_std/booleancurve.cpp:113
msgid "Set of regions to combine"
msgstr ""

#: src/modules/lyr_std/clamp.cpp:63 src/tool/printing_functions.cpp:222
msgid "Clamp"
msgstr ""

#: src/modules/lyr_std/clamp.cpp:64 src/modules/mod_filter/colorcorrect.cpp:65
#: src/modules/mod_filter/halftone2.cpp:63
#: src/modules/mod_filter/halftone3.cpp:63
#: src/modules/mod_filter/lumakey.cpp:63
msgid "Filters"
msgstr ""

#: src/modules/lyr_std/clamp.cpp:308
msgid "Invert Negative"
msgstr ""

#: src/modules/lyr_std/clamp.cpp:312
msgid "Clamp Ceiling"
msgstr ""

#: src/modules/lyr_std/clamp.cpp:313
msgid "When checked the Ceiling value is used"
msgstr ""

#: src/modules/lyr_std/clamp.cpp:317
msgid "Ceiling"
msgstr ""

#: src/modules/lyr_std/clamp.cpp:318
msgid "Upper boundary of the clamping"
msgstr ""

#: src/modules/lyr_std/clamp.cpp:322
msgid "Floor"
msgstr ""

#: src/modules/lyr_std/clamp.cpp:323
msgid "Lower boundary of the clamping"
msgstr ""

#: src/modules/lyr_std/curvewarp.cpp:65
msgid "Curve Warp"
msgstr ""

#: src/modules/lyr_std/curvewarp.cpp:66 src/modules/lyr_std/insideout.cpp:65
#: src/modules/lyr_std/sphere_distort.cpp:81
#: src/modules/lyr_std/stretch.cpp:67 src/modules/lyr_std/twirl.cpp:62
#: src/modules/lyr_std/warp.cpp:68 src/modules/mod_noise/distort.cpp:62
#: src/synfig/layers/layer_skeletondeformation.cpp:69
msgid "Distortions"
msgstr ""

#: src/modules/lyr_std/curvewarp.cpp:408
msgid "Position of the destiny Spline line"
msgstr ""

#: src/modules/lyr_std/curvewarp.cpp:411
#: src/modules/lyr_std/supersample.cpp:359
#: src/modules/mod_gradient/curvegradient.cpp:558
#: src/synfig/valuenodes/valuenode_anglestring.cpp:175
#: src/synfig/valuenodes/valuenode_composite.cpp:692
#: src/synfig/valuenodes/valuenode_composite.cpp:730
#: src/synfig/valuenodes/valuenode_intstring.cpp:171
#: src/synfig/valuenodes/valuenode_realstring.cpp:176
#: src/synfig/valuenodes/valuenode_repeat_gradient.cpp:214
#: src/synfig/valuenodes/valuenode_stripes.cpp:205
#: src/tool/printing_functions.cpp:113
msgid "Width"
msgstr ""

#: src/modules/lyr_std/curvewarp.cpp:413
msgid "How much is expanded the result perpendicular to the source line"
msgstr ""

#: src/modules/lyr_std/curvewarp.cpp:416
msgid "Start Point"
msgstr ""

#: src/modules/lyr_std/curvewarp.cpp:418
msgid "First point of the source line"
msgstr ""

#: src/modules/lyr_std/curvewarp.cpp:421
msgid "End Point"
msgstr ""

#: src/modules/lyr_std/curvewarp.cpp:422
msgid "Final point of the source line"
msgstr ""

#: src/modules/lyr_std/curvewarp.cpp:425
#: src/modules/mod_geometry/advanced_outline.cpp:1128
#: src/modules/mod_geometry/outline.cpp:813
#: src/modules/mod_geometry/region.cpp:248
#: src/modules/mod_gradient/curvegradient.cpp:562
#: src/modules/mod_particle/plant.cpp:403
msgid "Vertices"
msgstr ""

#: src/modules/lyr_std/curvewarp.cpp:428
msgid "List of Spline Points where the source line is curved to"
msgstr ""

#: src/modules/lyr_std/curvewarp.cpp:431
#: src/modules/mod_geometry/advanced_outline.cpp:1183
#: src/modules/mod_gradient/curvegradient.cpp:583
msgid "Fast"
msgstr ""

#: src/modules/lyr_std/curvewarp.cpp:432
#: src/modules/mod_gradient/curvegradient.cpp:584
msgid "When checked, renders quickly but with artifacts"
msgstr ""

#: src/modules/lyr_std/import.cpp:69
msgid "Import Image"
msgstr ""

#: src/modules/lyr_std/import.cpp:195 src/modules/mod_svg/layer_svg.cpp:107
#: src/synfig/layers/layer_sound.cpp:108
msgid "Filename"
msgstr ""

#: src/modules/lyr_std/import.cpp:196
msgid "File to import"
msgstr ""

#: src/modules/lyr_std/import.cpp:200
#: src/synfig/layers/layer_pastecanvas.cpp:152
msgid "Time Offset"
msgstr ""

#: src/modules/lyr_std/import.cpp:201
msgid "Time Offset to apply to the imported file"
msgstr ""

#: src/modules/lyr_std/insideout.cpp:64
msgid "Inside Out"
msgstr ""

#: src/modules/lyr_std/insideout.cpp:182
msgid "Defines where the center will be"
msgstr ""

#: src/modules/lyr_std/julia.cpp:65
msgid "Julia Set"
msgstr "קבוצת ג'וליה"

#: src/modules/lyr_std/julia.cpp:66 src/modules/lyr_std/mandelbrot.cpp:66
msgid "Fractals"
msgstr "פרקטלים"

#: src/modules/lyr_std/julia.cpp:354
msgid "Inside Color"
msgstr "צבע פנימי"

#: src/modules/lyr_std/julia.cpp:355
msgid "Color of the Set"
msgstr ""

#: src/modules/lyr_std/julia.cpp:358
msgid "Outside Color"
msgstr "צבע חיצוני"

#: src/modules/lyr_std/julia.cpp:359
msgid "Color outside the Set"
msgstr ""

#: src/modules/lyr_std/julia.cpp:362
msgid "Color Shift"
msgstr ""

#: src/modules/lyr_std/julia.cpp:365 src/modules/lyr_std/mandelbrot.cpp:228
msgid "Iterations"
msgstr ""

#: src/modules/lyr_std/julia.cpp:368
msgid "Seed Point"
msgstr ""

#: src/modules/lyr_std/julia.cpp:371 src/modules/lyr_std/mandelbrot.cpp:231
msgid "Bailout ValueBase"
msgstr ""

#: src/modules/lyr_std/julia.cpp:375 src/modules/lyr_std/mandelbrot.cpp:241
#: src/modules/lyr_std/twirl.cpp:135
msgid "Distort Inside"
msgstr ""

#: src/modules/lyr_std/julia.cpp:378 src/modules/lyr_std/mandelbrot.cpp:245
msgid "Shade Inside"
msgstr ""

#: src/modules/lyr_std/julia.cpp:381 src/modules/lyr_std/mandelbrot.cpp:249
msgid "Solid Inside"
msgstr ""

#: src/modules/lyr_std/julia.cpp:384 src/modules/lyr_std/mandelbrot.cpp:253
msgid "Invert Inside"
msgstr ""

#: src/modules/lyr_std/julia.cpp:387
msgid "Color Inside"
msgstr ""

#: src/modules/lyr_std/julia.cpp:390 src/modules/lyr_std/mandelbrot.cpp:270
#: src/modules/lyr_std/twirl.cpp:140
msgid "Distort Outside"
msgstr ""

#: src/modules/lyr_std/julia.cpp:393 src/modules/lyr_std/mandelbrot.cpp:274
msgid "Shade Outside"
msgstr ""

#: src/modules/lyr_std/julia.cpp:396 src/modules/lyr_std/mandelbrot.cpp:278
msgid "Solid Outside"
msgstr ""

#: src/modules/lyr_std/julia.cpp:399 src/modules/lyr_std/mandelbrot.cpp:282
msgid "Invert Outside"
msgstr ""

#: src/modules/lyr_std/julia.cpp:402
msgid "Color Outside"
msgstr ""

#: src/modules/lyr_std/julia.cpp:406
msgid "Color Cycle"
msgstr ""

#: src/modules/lyr_std/julia.cpp:409 src/modules/lyr_std/mandelbrot.cpp:290
msgid "Smooth Outside"
msgstr ""

#: src/modules/lyr_std/julia.cpp:410 src/modules/lyr_std/mandelbrot.cpp:291
msgid "Smooth the coloration outside the set"
msgstr ""

#: src/modules/lyr_std/julia.cpp:413 src/modules/lyr_std/mandelbrot.cpp:235
msgid "Break Set"
msgstr ""

#: src/modules/lyr_std/julia.cpp:414 src/modules/lyr_std/mandelbrot.cpp:236
msgid "Modify equation to achieve interesting results"
msgstr ""

#: src/modules/lyr_std/mandelbrot.cpp:65
msgid "Mandelbrot Set"
msgstr "קבוצת מנדלברוט"

#: src/modules/lyr_std/mandelbrot.cpp:242
#: src/modules/lyr_std/mandelbrot.cpp:246
#: src/modules/lyr_std/mandelbrot.cpp:250
#: src/modules/lyr_std/mandelbrot.cpp:254
#: src/modules/lyr_std/mandelbrot.cpp:258
#: src/modules/lyr_std/mandelbrot.cpp:262
#: src/modules/lyr_std/mandelbrot.cpp:266
msgid "Inside"
msgstr ""

#: src/modules/lyr_std/mandelbrot.cpp:257
msgid "Gradient Inside"
msgstr ""

#: src/modules/lyr_std/mandelbrot.cpp:261
msgid "Offset Inside"
msgstr ""

#: src/modules/lyr_std/mandelbrot.cpp:265
msgid "Loop Inside"
msgstr ""

#: src/modules/lyr_std/mandelbrot.cpp:271
#: src/modules/lyr_std/mandelbrot.cpp:275
#: src/modules/lyr_std/mandelbrot.cpp:279
#: src/modules/lyr_std/mandelbrot.cpp:283
#: src/modules/lyr_std/mandelbrot.cpp:287
#: src/modules/lyr_std/mandelbrot.cpp:292
#: src/modules/lyr_std/mandelbrot.cpp:296
#: src/modules/lyr_std/mandelbrot.cpp:300
msgid "Outside"
msgstr ""

#: src/modules/lyr_std/mandelbrot.cpp:286
msgid "Gradient outside"
msgstr ""

#: src/modules/lyr_std/mandelbrot.cpp:295
msgid "Offset Outside"
msgstr ""

#: src/modules/lyr_std/mandelbrot.cpp:299
msgid "Scale Outside"
msgstr ""

#: src/modules/lyr_std/rotate.cpp:70
#: src/synfig/valuenodes/valuenode_bonelink.cpp:224
msgid "Rotate"
msgstr ""

#: src/modules/lyr_std/rotate.cpp:71 src/modules/lyr_std/translate.cpp:69
#: src/modules/lyr_std/zoom.cpp:66
msgid "Transform"
msgstr ""

#: src/modules/lyr_std/rotate.cpp:132 src/modules/lyr_std/translate.cpp:114
#: src/modules/mod_filter/radialblur.cpp:114
msgid "Point where you want the origin to be"
msgstr ""

#: src/modules/lyr_std/rotate.cpp:136
#: src/modules/lyr_std/sphere_distort.cpp:159
#: src/modules/lyr_std/stretch.cpp:113 src/modules/lyr_std/zoom.cpp:112
#: src/synfig/layers/layer_composite.cpp:174
#: src/synfig/layers/layer_skeleton.cpp:139
#: src/synfig/valuenodes/valuenode_blinecalctangent.cpp:256
#: src/synfig/valuenodes/valuenode_blinecalcvertex.cpp:214
#: src/synfig/valuenodes/valuenode_blinecalcwidth.cpp:219
#: src/synfig/valuenodes/valuenode_segcalctangent.cpp:162
#: src/synfig/valuenodes/valuenode_segcalcvertex.cpp:160
msgid "Amount"
msgstr ""

#: src/modules/lyr_std/rotate.cpp:137
msgid "Amount of rotation"
msgstr ""

#: src/modules/lyr_std/shade.cpp:80
msgid "Shade"
msgstr ""

#: src/modules/lyr_std/shade.cpp:641
msgid "Size of Shade"
msgstr ""

#: src/modules/lyr_std/sphere_distort.cpp:80
#: src/modules/lyr_std/sphere_distort.cpp:173
msgid "Spherize"
msgstr ""

#: src/modules/lyr_std/sphere_distort.cpp:147
#: src/synfig/valuenodes/valuenode_composite.cpp:726
msgid "Position"
msgstr ""

#: src/modules/lyr_std/sphere_distort.cpp:148
msgid "Where the sphere distortion is centered"
msgstr ""

#: src/modules/lyr_std/sphere_distort.cpp:152
#: src/modules/lyr_std/twirl.cpp:122
#: src/modules/mod_example/simplecircle.cpp:154
#: src/modules/mod_geometry/circle.cpp:141
#: src/modules/mod_gradient/radialgradient.cpp:126
#: src/modules/mod_gradient/spiralgradient.cpp:126
#: src/modules/mod_noise/valuenode_random.cpp:258
#: src/synfig/valuenodes/valuenode_radialcomposite.cpp:273
msgid "Radius"
msgstr "רדיוס"

#: src/modules/lyr_std/sphere_distort.cpp:155
msgid "The size of the sphere distortion"
msgstr ""

#: src/modules/lyr_std/sphere_distort.cpp:161
msgid "The distortion intensity (negative values inverts effect)"
msgstr ""

#: src/modules/lyr_std/sphere_distort.cpp:165 src/modules/lyr_std/warp.cpp:425
msgid "Clip"
msgstr ""

#: src/modules/lyr_std/sphere_distort.cpp:166
msgid "When cheked, the area outside the Radius are not distorted"
msgstr ""

#: src/modules/lyr_std/sphere_distort.cpp:170
msgid "Distort Type"
msgstr ""

#: src/modules/lyr_std/sphere_distort.cpp:171
msgid "The direction of the distortion"
msgstr ""

#: src/modules/lyr_std/sphere_distort.cpp:174
msgid "Vertical Bar"
msgstr ""

#: src/modules/lyr_std/sphere_distort.cpp:175
msgid "Horizontal Bar"
msgstr ""

#: src/modules/lyr_std/stretch.cpp:66
msgid "Stretch"
msgstr ""

#: src/modules/lyr_std/stretch.cpp:115
msgid "Size of the stretch relative to its Center"
msgstr ""

#: src/modules/lyr_std/stretch.cpp:119 src/modules/lyr_std/twirl.cpp:117
#: src/modules/mod_example/simplecircle.cpp:150
#: src/modules/mod_gradient/conicalgradient.cpp:117
#: src/modules/mod_gradient/radialgradient.cpp:121
#: src/modules/mod_gradient/spiralgradient.cpp:121
msgid "Center"
msgstr ""

#: src/modules/lyr_std/stretch.cpp:120
msgid "Where the stretch distortion is centered"
msgstr ""

#: src/modules/lyr_std/stroboscope.cpp:66
msgid "Stroboscope"
msgstr ""

#: src/modules/lyr_std/stroboscope.cpp:67 src/modules/lyr_std/timeloop.cpp:65
#: src/synfig/valuenodes/valuenode_timedswap.cpp:268
#: src/synfig/valuenodes/valuenode_timestring.cpp:157
msgid "Time"
msgstr ""

#: src/modules/lyr_std/stroboscope.cpp:110
msgid "Frequency"
msgstr ""

#: src/modules/lyr_std/stroboscope.cpp:111
msgid "Frequency of the Strobe in times per second"
msgstr ""

#: src/modules/lyr_std/supersample.cpp:67
msgid "Super Sample"
msgstr ""

#: src/modules/lyr_std/supersample.cpp:168
msgid "Unable to create SurfaceTarget"
msgstr ""

#: src/modules/lyr_std/supersample.cpp:360
msgid "Width of sample area (In pixels)"
msgstr ""

#: src/modules/lyr_std/supersample.cpp:363 src/tool/printing_functions.cpp:119
msgid "Height"
msgstr "גובה"

#: src/modules/lyr_std/supersample.cpp:364
msgid "Height of sample area (In pixels)"
msgstr ""

#: src/modules/lyr_std/supersample.cpp:367
msgid "Use Parametric"
msgstr ""

#: src/modules/lyr_std/supersample.cpp:368
msgid "Use the Parametric Renderer"
msgstr ""

#: src/modules/lyr_std/supersample.cpp:371
msgid "Be Alpha Safe"
msgstr ""

#: src/modules/lyr_std/supersample.cpp:372
msgid "Avoid alpha artifacts when checked"
msgstr ""

#: src/modules/lyr_std/timeloop.cpp:64 src/synfig/valuenode.cpp:180
#: src/synfig/valuenodes/valuenode_timeloop.cpp:154
msgid "Time Loop"
msgstr ""

#: src/modules/lyr_std/timeloop.cpp:138
#: src/synfig/valuenodes/valuenode_timeloop.cpp:180
msgid "Link Time"
msgstr ""

#: src/modules/lyr_std/timeloop.cpp:139
msgid "Start time of the loop for the cycled context"
msgstr ""

#: src/modules/lyr_std/timeloop.cpp:144
#: src/synfig/valuenodes/valuenode_timeloop.cpp:185
msgid "Local Time"
msgstr ""

#: src/modules/lyr_std/timeloop.cpp:145
#: src/synfig/valuenodes/valuenode_timeloop.cpp:186
msgid "The time when the resulted loop starts"
msgstr ""

#: src/modules/lyr_std/timeloop.cpp:150
#: src/synfig/valuenodes/valuenode_step.cpp:198
#: src/synfig/valuenodes/valuenode_timeloop.cpp:190
msgid "Duration"
msgstr ""

#: src/modules/lyr_std/timeloop.cpp:151
msgid "Lenght of the loop"
msgstr ""

#: src/modules/lyr_std/timeloop.cpp:156
msgid "Only For Positive Duration"
msgstr ""

#: src/modules/lyr_std/timeloop.cpp:157
msgid "When checked will loop only positive durations"
msgstr ""

#: src/modules/lyr_std/timeloop.cpp:162
msgid "Symmetrical"
msgstr ""

#: src/modules/lyr_std/timeloop.cpp:163
msgid "When checked, loops are mirrored centered at Local Time"
msgstr ""

#: src/modules/lyr_std/translate.cpp:68
#: src/synfig/valuenodes/valuenode_bonelink.cpp:219
msgid "Translate"
msgstr ""

#: src/modules/lyr_std/twirl.cpp:61
msgid "Twirl"
msgstr ""

#: src/modules/lyr_std/twirl.cpp:118
#: src/modules/mod_example/simplecircle.cpp:151
msgid "Center of the circle"
msgstr ""

#: src/modules/lyr_std/twirl.cpp:123
#: src/modules/mod_example/simplecircle.cpp:155
#: src/modules/mod_gradient/radialgradient.cpp:127
#: src/modules/mod_gradient/spiralgradient.cpp:127
msgid "This is the radius of the circle"
msgstr ""

#: src/modules/lyr_std/twirl.cpp:129
msgid "Rotations"
msgstr ""

#: src/modules/lyr_std/twirl.cpp:130
msgid "The number of rotations of the twirl effect"
msgstr ""

#: src/modules/lyr_std/twirl.cpp:136
msgid "When checked, distorts inside the circle"
msgstr ""

#: src/modules/lyr_std/twirl.cpp:141
msgid "When checked, distorts outside the circle"
msgstr ""

#: src/modules/lyr_std/warp.cpp:67
msgid "Warp"
msgstr ""

#: src/modules/lyr_std/warp.cpp:390
msgid "Source TL"
msgstr ""

#: src/modules/lyr_std/warp.cpp:392
msgid "Top Left corner of the source to warp"
msgstr ""

#: src/modules/lyr_std/warp.cpp:396
msgid "Source BR"
msgstr ""

#: src/modules/lyr_std/warp.cpp:397
msgid "Bottom Right corner of the source to warp"
msgstr ""

#: src/modules/lyr_std/warp.cpp:401
msgid "Dest TL"
msgstr ""

#: src/modules/lyr_std/warp.cpp:403
msgid "Top Left corner of the destination"
msgstr ""

#: src/modules/lyr_std/warp.cpp:407
msgid "Dest TR"
msgstr ""

#: src/modules/lyr_std/warp.cpp:409
msgid "Top Right corner of the destination"
msgstr ""

#: src/modules/lyr_std/warp.cpp:413
msgid "Dest BR"
msgstr ""

#: src/modules/lyr_std/warp.cpp:415
msgid "Bottom Right corner of the destination"
msgstr ""

#: src/modules/lyr_std/warp.cpp:419
msgid "Dest BL"
msgstr ""

#: src/modules/lyr_std/warp.cpp:421
msgid "Bottom Left corner of the destination"
msgstr ""

#: src/modules/lyr_std/warp.cpp:429
msgid "Horizon"
msgstr ""

#: src/modules/lyr_std/warp.cpp:430
msgid "Height that determines the horizon in perspectives"
msgstr ""

#: src/modules/lyr_std/xorpattern.cpp:64
msgid "XOR Pattern"
msgstr ""

#: src/modules/lyr_std/xorpattern.cpp:139
msgid "Center of the pattern"
msgstr ""

#: src/modules/lyr_std/xorpattern.cpp:143
msgid "Size of the pattern"
msgstr ""

#: src/modules/lyr_std/zoom.cpp:65 src/synfig/valuenode.cpp:157
#: src/synfig/valuenodes/valuenode_blinecalctangent.cpp:266
#: src/synfig/valuenodes/valuenode_blinecalcwidth.cpp:224
#: src/synfig/valuenodes/valuenode_composite.cpp:812
#: src/synfig/valuenodes/valuenode_exp.cpp:156
#: src/synfig/valuenodes/valuenode_scale.cpp:226
msgid "Scale"
msgstr ""

#: src/modules/lyr_std/zoom.cpp:113
msgid "Amount to scale to"
msgstr ""

#: src/modules/lyr_std/zoom.cpp:120
msgid "Point to scale from"
msgstr ""

#: src/modules/mod_bmp/mptr_bmp.cpp:133 src/modules/mod_bmp/mptr_bmp.cpp:134
#: src/modules/mod_ppm/mptr_ppm.cpp:71
#, c-format
msgid "Unable to open %s"
msgstr "לא ניתן לפתוח את %s"

#: src/modules/mod_bmp/mptr_bmp.cpp:145 src/modules/mod_bmp/mptr_bmp.cpp:146
#, c-format
msgid "%s is not in BMP format"
msgstr ""

#: src/modules/mod_bmp/mptr_bmp.cpp:152
#, c-format
msgid "Failure while reading BITMAP::FILEHEADER from %s"
msgstr ""

#: src/modules/mod_bmp/mptr_bmp.cpp:160
#, c-format
msgid "Failure while reading BITMAP::INFOHEADER from %s"
msgstr ""

#: src/modules/mod_bmp/mptr_bmp.cpp:170
#, c-format
msgid "Bad BITMAP::FILEHEADER in %s. (bfOffsetBits=%d, should be %d)"
msgstr ""

#: src/modules/mod_bmp/mptr_bmp.cpp:178
#, c-format
msgid "Bad BITMAP::INFOHEADER in %s. (biSize=%d, should be %d)"
msgstr ""

#: src/modules/mod_bmp/mptr_bmp.cpp:196 src/modules/mod_bmp/mptr_bmp.cpp:197
msgid "Reading compressed bitmaps is not supported"
msgstr ""

#: src/modules/mod_bmp/mptr_bmp.cpp:203 src/modules/mod_bmp/mptr_bmp.cpp:204
#, c-format
msgid "Unsupported bit depth (bit_count=%d, should be 24 or 32)"
msgstr ""

#: src/modules/mod_bmp/trgt_bmp.cpp:188
msgid " (animated)"
msgstr ""

#: src/modules/mod_bmp/trgt_bmp.cpp:198 src/modules/mod_bmp/trgt_bmp.cpp:199
msgid "Unable to open file"
msgstr "לא ניתן לפתוח את הקובץ"

#: src/modules/mod_bmp/trgt_bmp.cpp:229 src/modules/mod_bmp/trgt_bmp.cpp:230
msgid "Unable to write file header to file"
msgstr ""

#: src/modules/mod_bmp/trgt_bmp.cpp:236 src/modules/mod_bmp/trgt_bmp.cpp:237
msgid "Unable to write info header"
msgstr ""

#: src/modules/mod_dv/trgt_dv.cpp:167 src/modules/mod_dv/trgt_dv.cpp:176
#: src/modules/mod_dv/trgt_dv.cpp:183 src/modules/mod_dv/trgt_dv.cpp:193
#: src/modules/mod_dv/trgt_dv.cpp:201 src/modules/mod_dv/trgt_dv.cpp:206
#: src/modules/mod_dv/trgt_dv.cpp:210 src/modules/mod_dv/trgt_dv.cpp:219
#: src/modules/mod_dv/trgt_dv.cpp:228
msgid "Unable to open pipe to encodedv"
msgstr ""

#: src/modules/mod_example/filledrect.cpp:51
msgid "Filled Rectangle"
msgstr ""

#: src/modules/mod_example/filledrect.cpp:52
#: src/modules/mod_example/metaballs.cpp:61
#: src/modules/mod_example/simplecircle.cpp:61
msgid "Example"
msgstr "דוגמא"

#: src/modules/mod_example/filledrect.cpp:177
#: src/modules/mod_geometry/rectangle.cpp:140
#: src/modules/mod_gradient/lineargradient.cpp:193
#: src/synfig/layers/layer_skeletondeformation.cpp:111
msgid "Point 1"
msgstr ""

#: src/modules/mod_example/filledrect.cpp:178
#: src/modules/mod_geometry/rectangle.cpp:142
msgid "First corner of the rectangle"
msgstr ""

#: src/modules/mod_example/filledrect.cpp:182
#: src/modules/mod_geometry/rectangle.cpp:145
#: src/modules/mod_gradient/lineargradient.cpp:198
#: src/synfig/layers/layer_skeletondeformation.cpp:117
msgid "Point 2"
msgstr ""

#: src/modules/mod_example/filledrect.cpp:183
#: src/modules/mod_geometry/rectangle.cpp:146
msgid "Second corner of the rectangle"
msgstr ""

#: src/modules/mod_example/filledrect.cpp:186
msgid "Feather X"
msgstr ""

#: src/modules/mod_example/filledrect.cpp:190
msgid "Feather Y"
msgstr ""

#: src/modules/mod_example/filledrect.cpp:195
msgid "Use Bevel for the corners"
msgstr ""

#: src/modules/mod_example/filledrect.cpp:199
msgid "Keep Bevel Circular"
msgstr ""

#: src/modules/mod_example/filledrect.cpp:200
msgid "When checked the bevel is circular"
msgstr ""

#: src/modules/mod_example/metaballs.cpp:60
msgid "Metaballs"
msgstr ""

#: src/modules/mod_example/metaballs.cpp:132
#: src/modules/mod_gradient/conicalgradient.cpp:112
#: src/modules/mod_gradient/curvegradient.cpp:568
#: src/modules/mod_gradient/lineargradient.cpp:202
#: src/modules/mod_gradient/radialgradient.cpp:116
#: src/modules/mod_gradient/spiralgradient.cpp:116
#: src/modules/mod_noise/noise.cpp:257 src/modules/mod_particle/plant.cpp:415
#: src/synfig/valuenodes/valuenode_gradientcolor.cpp:159
#: src/synfig/valuenodes/valuenode_gradientrotate.cpp:165
#: src/synfig/valuenodes/valuenode_repeat_gradient.cpp:204
msgid "Gradient"
msgstr ""

#: src/modules/mod_example/metaballs.cpp:136
msgid "Balls"
msgstr ""

#: src/modules/mod_example/metaballs.cpp:140
msgid "Radii"
msgstr ""

#: src/modules/mod_example/metaballs.cpp:144
msgid "Weights"
msgstr ""

#: src/modules/mod_example/metaballs.cpp:148
msgid "Gradient Left"
msgstr ""

#: src/modules/mod_example/metaballs.cpp:152
msgid "Gradient Right"
msgstr ""

#: src/modules/mod_example/metaballs.cpp:156
msgid "Positive Only"
msgstr ""

#: src/modules/mod_example/simplecircle.cpp:60
msgid "Simple Circle"
msgstr ""

#: src/modules/mod_ffmpeg/trgt_ffmpeg.cpp:210
msgid ""
"Error: No FFmpeg binary found.\n"
"\n"
"Please install \"ffmpeg\" or \"avconv\" (libav-tools package)."
msgstr ""

#: src/modules/mod_ffmpeg/trgt_ffmpeg.cpp:282
msgid "Unable to open pipe to ffmpeg (no pipe)"
msgstr ""

#: src/modules/mod_ffmpeg/trgt_ffmpeg.cpp:289
msgid "Unable to open pipe to ffmpeg (pid == -1)"
msgstr ""

#: src/modules/mod_ffmpeg/trgt_ffmpeg.cpp:299
msgid "Unable to open pipe to ffmpeg (dup2( p[0], STDIN_FILENO ) == -1)"
msgstr ""

#: src/modules/mod_ffmpeg/trgt_ffmpeg.cpp:321
msgid "Unable to open pipe to ffmpeg (exec failed)"
msgstr ""

#: src/modules/mod_ffmpeg/trgt_ffmpeg.cpp:339
msgid "Unable to open pipe to ffmpeg (no file)"
msgstr ""

#: src/modules/mod_filter/blur.cpp:77
msgid "Blur"
msgstr ""

#: src/modules/mod_filter/blur.cpp:78 src/modules/mod_filter/radialblur.cpp:60
#: src/synfig/layers/layer_motionblur.cpp:64
msgid "Blurs"
msgstr ""

#: src/modules/mod_filter/blur.cpp:446
msgid "Size of Blur"
msgstr ""

#: src/modules/mod_filter/colorcorrect.cpp:64
msgid "Color Correct"
msgstr ""

#: src/modules/mod_filter/colorcorrect.cpp:225
msgid "Hue Adjust"
msgstr ""

#: src/modules/mod_filter/colorcorrect.cpp:229
msgid "Brightness"
msgstr ""

#: src/modules/mod_filter/colorcorrect.cpp:233
msgid "Contrast"
msgstr ""

#: src/modules/mod_filter/colorcorrect.cpp:237
msgid "Exposure Adjust"
msgstr ""

#: src/modules/mod_filter/colorcorrect.cpp:241
#: src/synfig/layers/layer_bitmap.cpp:179
msgid "Gamma Adjustment"
msgstr ""

#: src/modules/mod_filter/halftone2.cpp:62
msgid "Halftone 2"
msgstr ""

#: src/modules/mod_filter/halftone2.cpp:158
msgid "Mask Origin"
msgstr ""

#: src/modules/mod_filter/halftone2.cpp:162
msgid "Mask Angle"
msgstr ""

#: src/modules/mod_filter/halftone2.cpp:166
#: src/modules/mod_filter/halftone3.cpp:331
msgid "Mask Size"
msgstr ""

#: src/modules/mod_filter/halftone2.cpp:171
msgid "Light Color"
msgstr ""

#: src/modules/mod_filter/halftone2.cpp:174
msgid "Dark Color"
msgstr ""

#: src/modules/mod_filter/halftone2.cpp:179
#: src/modules/mod_filter/halftone3.cpp:336
#: src/modules/mod_gradient/conicalgradient.cpp:128
msgid "Symmetric"
msgstr ""

#: src/modules/mod_filter/halftone2.cpp:180
#: src/modules/mod_filter/halftone3.cpp:337
msgid "Light On Dark"
msgstr ""

#: src/modules/mod_filter/halftone2.cpp:182
#: src/modules/mod_filter/halftone3.cpp:339
msgid "Diamond"
msgstr ""

#: src/modules/mod_filter/halftone2.cpp:183
#: src/modules/mod_filter/halftone3.cpp:340
msgid "Stripe"
msgstr ""

#: src/modules/mod_filter/halftone3.cpp:62
msgid "Halftone 3"
msgstr ""

#: src/modules/mod_filter/halftone3.cpp:334
msgid " Type"
msgstr ""

#: src/modules/mod_filter/halftone3.cpp:343
msgid "Subtractive Flag"
msgstr ""

#: src/modules/mod_filter/halftone3.cpp:351
msgid " Color"
msgstr "צבע"

#: src/modules/mod_filter/halftone3.cpp:355
msgid " Mask Origin"
msgstr ""

#: src/modules/mod_filter/halftone3.cpp:359
msgid " Mask Angle"
msgstr ""

#: src/modules/mod_filter/lumakey.cpp:62
msgid "Luma Key"
msgstr ""

#: src/modules/mod_filter/radialblur.cpp:59
msgid "Radial Blur"
msgstr ""

#: src/modules/mod_filter/radialblur.cpp:119
msgid "Size of blur"
msgstr ""

#: src/modules/mod_filter/radialblur.cpp:124
msgid "Fade Out"
msgstr ""

#: src/modules/mod_geometry/advanced_outline.cpp:70
msgid "Advanced Outline"
msgstr ""

#: src/modules/mod_geometry/advanced_outline.cpp:71
#: src/modules/mod_geometry/checkerboard.cpp:62
#: src/modules/mod_geometry/circle.cpp:50
#: src/modules/mod_geometry/outline.cpp:76
#: src/modules/mod_geometry/rectangle.cpp:55
#: src/modules/mod_geometry/region.cpp:68 src/modules/mod_geometry/star.cpp:67
#: src/synfig/layers/layer_polygon.cpp:66
#: src/synfig/layers/layer_solidcolor.cpp:61
msgid "Geometry"
msgstr "גיאומטריה"

#: src/modules/mod_geometry/advanced_outline.cpp:155
msgid "No vertices in spline "
msgstr ""

#: src/modules/mod_geometry/advanced_outline.cpp:1130
#: src/modules/mod_geometry/outline.cpp:816
#: src/modules/mod_geometry/region.cpp:250
#: src/modules/mod_gradient/curvegradient.cpp:565
#: src/modules/mod_particle/plant.cpp:404
msgid "A list of spline points"
msgstr ""

#: src/modules/mod_geometry/advanced_outline.cpp:1134
#: src/modules/mod_geometry/outline.cpp:830
msgid "Outline Width"
msgstr ""

#: src/modules/mod_geometry/advanced_outline.cpp:1135
#: src/modules/mod_geometry/outline.cpp:831
msgid "Global width of the outline"
msgstr ""

#: src/modules/mod_geometry/advanced_outline.cpp:1139
#: src/modules/mod_geometry/outline.cpp:836
msgid "Expand"
msgstr ""

#: src/modules/mod_geometry/advanced_outline.cpp:1140
#: src/modules/mod_geometry/outline.cpp:837
msgid "Value to add to the global width"
msgstr ""

#: src/modules/mod_geometry/advanced_outline.cpp:1143
msgid "Tip Type at Start"
msgstr ""

#: src/modules/mod_geometry/advanced_outline.cpp:1144
msgid "Defines the Tip type of the first spline point when spline is unlooped"
msgstr ""

#: src/modules/mod_geometry/advanced_outline.cpp:1146
#: src/modules/mod_geometry/advanced_outline.cpp:1155
#: src/synfig/valuenodes/valuenode_composite.cpp:738
#: src/synfig/valuenodes/valuenode_composite.cpp:748
#: src/synfig/valuenodes/valuenode_composite.cpp:780
#: src/synfig/valuenodes/valuenode_composite.cpp:789
msgid "Rounded Stop"
msgstr ""

#: src/modules/mod_geometry/advanced_outline.cpp:1147
#: src/modules/mod_geometry/advanced_outline.cpp:1156
#: src/synfig/valuenodes/valuenode_composite.cpp:739
#: src/synfig/valuenodes/valuenode_composite.cpp:749
#: src/synfig/valuenodes/valuenode_composite.cpp:781
#: src/synfig/valuenodes/valuenode_composite.cpp:790
msgid "Squared Stop"
msgstr ""

#: src/modules/mod_geometry/advanced_outline.cpp:1148
#: src/modules/mod_geometry/advanced_outline.cpp:1157
#: src/synfig/valuenodes/valuenode_composite.cpp:740
#: src/synfig/valuenodes/valuenode_composite.cpp:750
#: src/synfig/valuenodes/valuenode_composite.cpp:782
#: src/synfig/valuenodes/valuenode_composite.cpp:791
msgid "Peak Stop"
msgstr ""

#: src/modules/mod_geometry/advanced_outline.cpp:1149
#: src/modules/mod_geometry/advanced_outline.cpp:1158
#: src/synfig/valuenodes/valuenode_composite.cpp:741
#: src/synfig/valuenodes/valuenode_composite.cpp:751
#: src/synfig/valuenodes/valuenode_composite.cpp:783
#: src/synfig/valuenodes/valuenode_composite.cpp:792
msgid "Flat Stop"
msgstr ""

#: src/modules/mod_geometry/advanced_outline.cpp:1152
msgid "Tip Type at End"
msgstr ""

#: src/modules/mod_geometry/advanced_outline.cpp:1153
msgid "Defines the Tip type of the last spline point when spline is unlooped"
msgstr ""

#: src/modules/mod_geometry/advanced_outline.cpp:1161
msgid "Cusps Type"
msgstr ""

#: src/modules/mod_geometry/advanced_outline.cpp:1162
#: src/modules/mod_geometry/outline.cpp:842
msgid "Determines cusp type"
msgstr ""

#: src/modules/mod_geometry/advanced_outline.cpp:1164
msgid "Sharp"
msgstr ""

#: src/modules/mod_geometry/advanced_outline.cpp:1165
msgid "Rounded"
msgstr ""

#: src/modules/mod_geometry/advanced_outline.cpp:1169
msgid "Smoothness"
msgstr ""

#: src/modules/mod_geometry/advanced_outline.cpp:1170
msgid "Determines the interpolation between widthpoints. (0) Linear (1) Smooth"
msgstr ""

#: src/modules/mod_geometry/advanced_outline.cpp:1173
#: src/modules/mod_geometry/outline.cpp:859
#: src/synfig/valuenodes/valuenode_blinecalctangent.cpp:276
#: src/synfig/valuenodes/valuenode_blinecalcvertex.cpp:219
#: src/synfig/valuenodes/valuenode_blinecalcwidth.cpp:229
msgid "Homogeneous"
msgstr ""

#: src/modules/mod_geometry/advanced_outline.cpp:1174
msgid "When true, widthpoints positions are spline length based"
msgstr ""

#: src/modules/mod_geometry/advanced_outline.cpp:1177
msgid "Width Point List"
msgstr ""

#: src/modules/mod_geometry/advanced_outline.cpp:1180
msgid "List of width Points that defines the variable width"
msgstr ""

#: src/modules/mod_geometry/advanced_outline.cpp:1184
msgid "When checked outline renders faster, but less accurate"
msgstr ""

#: src/modules/mod_geometry/advanced_outline.cpp:1187
msgid "Dashed Outline"
msgstr ""

#: src/modules/mod_geometry/advanced_outline.cpp:1189
msgid "When checked outline is dashed"
msgstr ""

#: src/modules/mod_geometry/advanced_outline.cpp:1192
msgid "Dash Item List"
msgstr ""

#: src/modules/mod_geometry/advanced_outline.cpp:1195
msgid "List of dash items that defines the dashed outline"
msgstr ""

#: src/modules/mod_geometry/advanced_outline.cpp:1198
msgid "Dash Items Offset"
msgstr ""

#: src/modules/mod_geometry/advanced_outline.cpp:1201
msgid "Distance to Offset the Dash Items"
msgstr ""

#: src/modules/mod_geometry/checkerboard.cpp:61
msgid "Checkerboard"
msgstr ""

#: src/modules/mod_geometry/checkerboard.cpp:150
msgid "Color of checkers"
msgstr ""

#: src/modules/mod_geometry/checkerboard.cpp:154
msgid "Center of the checkers"
msgstr ""

#: src/modules/mod_geometry/checkerboard.cpp:158
msgid "Size of checkers"
msgstr ""

#: src/modules/mod_geometry/circle.cpp:49
msgid "Circle"
msgstr ""

#: src/modules/mod_geometry/circle.cpp:143
msgid "Radius of the circle"
msgstr ""

#: src/modules/mod_geometry/outline.cpp:75
msgid "Outline"
msgstr ""

#: src/modules/mod_geometry/outline.cpp:195
msgid "No vertices in outline "
msgstr ""

#: src/modules/mod_geometry/outline.cpp:841
msgid "Sharp Cusps"
msgstr ""

#: src/modules/mod_geometry/outline.cpp:846
msgid "Rounded Begin"
msgstr ""

#: src/modules/mod_geometry/outline.cpp:847
#: src/modules/mod_geometry/outline.cpp:852
msgid "Round off the tip"
msgstr ""

#: src/modules/mod_geometry/outline.cpp:851
msgid "Rounded End"
msgstr ""

#: src/modules/mod_geometry/outline.cpp:855
msgid "Loopyness"
msgstr ""

#: src/modules/mod_geometry/outline.cpp:856
msgid "(Currently not used)"
msgstr ""

#: src/modules/mod_geometry/outline.cpp:860
msgid "When checked the width takes the length of the spline to interpolate"
msgstr ""

#: src/modules/mod_geometry/rectangle.cpp:54
msgid "Rectangle"
msgstr "מלבן"

#: src/modules/mod_geometry/rectangle.cpp:150
msgid "Expand amount"
msgstr ""

#: src/modules/mod_geometry/region.cpp:67
msgid "Region"
msgstr ""

#: src/modules/mod_geometry/star.cpp:66
msgid "Star"
msgstr "כוכב"

#: src/modules/mod_geometry/star.cpp:162
msgid "Outer Radius"
msgstr ""

#: src/modules/mod_geometry/star.cpp:163
msgid "The radius of the outer points in the star"
msgstr ""

#: src/modules/mod_geometry/star.cpp:169
msgid "Inner Radius"
msgstr ""

#: src/modules/mod_geometry/star.cpp:170
msgid "The radius of the inner points in the star"
msgstr ""

#: src/modules/mod_geometry/star.cpp:176
#: src/modules/mod_gradient/conicalgradient.cpp:122
#: src/modules/mod_gradient/spiralgradient.cpp:133
#: src/synfig/valuenodes/valuenode_anglestring.cpp:170
#: src/synfig/valuenodes/valuenode_bone.cpp:603
#: src/synfig/valuenodes/valuenode_composite.cpp:804
#: src/synfig/valuenodes/valuenode_cos.cpp:156
#: src/synfig/valuenodes/valuenode_sine.cpp:155
msgid "Angle"
msgstr "זוית"

#: src/modules/mod_geometry/star.cpp:177
msgid "The orientation of the star"
msgstr ""

#: src/modules/mod_geometry/star.cpp:182 src/synfig/distance.cpp:255
msgid "Points"
msgstr ""

#: src/modules/mod_geometry/star.cpp:183
msgid "The number of points in the star"
msgstr ""

#: src/modules/mod_geometry/star.cpp:187
msgid "Regular Polygon"
msgstr ""

#: src/modules/mod_geometry/star.cpp:188
msgid "Whether to draw a star or a regular polygon"
msgstr ""

#: src/modules/mod_gif/trgt_gif.cpp:115
#, c-format
msgid "Unable to open \"%s\" for write access!"
msgstr ""

#: src/modules/mod_gif/trgt_gif.cpp:203
msgid "Description not set!"
msgstr ""

#: src/modules/mod_gradient/conicalgradient.cpp:60
msgid "Conical Gradient"
msgstr ""

#: src/modules/mod_gradient/conicalgradient.cpp:61
#: src/modules/mod_gradient/curvegradient.cpp:65
#: src/modules/mod_gradient/lineargradient.cpp:58
#: src/modules/mod_gradient/radialgradient.cpp:61
#: src/modules/mod_gradient/spiralgradient.cpp:61
#: src/modules/mod_noise/noise.cpp:62
msgid "Gradients"
msgstr ""

#: src/modules/mod_gradient/conicalgradient.cpp:113
#: src/modules/mod_gradient/curvegradient.cpp:569
#: src/modules/mod_gradient/lineargradient.cpp:203
#: src/modules/mod_gradient/radialgradient.cpp:117
#: src/modules/mod_gradient/spiralgradient.cpp:117
#: src/modules/mod_noise/noise.cpp:258
msgid "Gradient to apply"
msgstr ""

#: src/modules/mod_gradient/conicalgradient.cpp:118
msgid "Center of the cone"
msgstr ""

#: src/modules/mod_gradient/conicalgradient.cpp:124
msgid "Rotation of the gradient around the center"
msgstr ""

#: src/modules/mod_gradient/conicalgradient.cpp:129
#: src/modules/mod_gradient/curvegradient.cpp:573
#: src/modules/mod_gradient/lineargradient.cpp:207
#: src/modules/mod_gradient/radialgradient.cpp:134
msgid "When checked the gradient is looped"
msgstr ""

#: src/modules/mod_gradient/curvegradient.cpp:64
msgid "Curve Gradient"
msgstr ""

#: src/modules/mod_gradient/curvegradient.cpp:554
#: src/modules/mod_particle/plant.cpp:411
msgid "Offset for the Vertices List"
msgstr ""

#: src/modules/mod_gradient/curvegradient.cpp:559
msgid "Global width of the gradient"
msgstr ""

#: src/modules/mod_gradient/curvegradient.cpp:572
#: src/modules/mod_gradient/lineargradient.cpp:206
#: src/modules/mod_gradient/radialgradient.cpp:133
#: src/synfig/valuenodes/valuenode_blinecalctangent.cpp:251
#: src/synfig/valuenodes/valuenode_blinecalcvertex.cpp:209
#: src/synfig/valuenodes/valuenode_blinecalcwidth.cpp:214
#: src/synfig/valuenodes/valuenode_gradientcolor.cpp:169
msgid "Loop"
msgstr ""

#: src/modules/mod_gradient/curvegradient.cpp:576
#: src/modules/mod_gradient/lineargradient.cpp:210
#: src/modules/mod_gradient/radialgradient.cpp:138
msgid "ZigZag"
msgstr ""

#: src/modules/mod_gradient/curvegradient.cpp:577
#: src/modules/mod_gradient/lineargradient.cpp:211
#: src/modules/mod_gradient/radialgradient.cpp:139
msgid "When checked the gradient is symmetrical at the center"
msgstr ""

#: src/modules/mod_gradient/curvegradient.cpp:580
msgid "Perpendicular"
msgstr ""

#: src/modules/mod_gradient/lineargradient.cpp:57
msgid "Linear Gradient"
msgstr ""

#: src/modules/mod_gradient/lineargradient.cpp:195
msgid "Start point of the gradient"
msgstr ""

#: src/modules/mod_gradient/lineargradient.cpp:199
msgid "End point of the gradient"
msgstr ""

#: src/modules/mod_gradient/radialgradient.cpp:60
msgid "Radial Gradient"
msgstr ""

#: src/modules/mod_gradient/radialgradient.cpp:122
#: src/modules/mod_gradient/spiralgradient.cpp:122
msgid "Center of the gradient"
msgstr ""

#: src/modules/mod_gradient/spiralgradient.cpp:60
msgid "Spiral Gradient"
msgstr ""

#: src/modules/mod_gradient/spiralgradient.cpp:134
msgid "Rotation of the spiral"
msgstr ""

#: src/modules/mod_gradient/spiralgradient.cpp:139
msgid "Clockwise"
msgstr ""

#: src/modules/mod_gradient/spiralgradient.cpp:140
msgid "When checked the spiral turns clockwise"
msgstr ""

#: src/modules/mod_imagemagick/mptr_imagemagick.cpp:107
#: src/modules/mod_imagemagick/mptr_imagemagick.cpp:108
#: src/modules/mod_imagemagick/mptr_imagemagick.cpp:239
#: src/modules/mod_imagemagick/mptr_imagemagick.cpp:240
msgid "No file to load"
msgstr ""

#: src/modules/mod_imagemagick/mptr_imagemagick.cpp:123
#: src/modules/mod_imagemagick/mptr_imagemagick.cpp:124
msgid "Cannot create temporary file of "
msgstr ""

#: src/modules/mod_imagemagick/mptr_imagemagick.cpp:180
#: src/modules/mod_imagemagick/mptr_imagemagick.cpp:181
#: src/synfig/cairolistimporter.cpp:195 src/synfig/cairolistimporter.cpp:196
#: src/synfig/listimporter.cpp:184 src/synfig/listimporter.cpp:185
msgid "Unable to open "
msgstr "לא ניתן לפתוח"

#: src/modules/mod_imagemagick/mptr_imagemagick.cpp:187
#: src/modules/mod_imagemagick/mptr_imagemagick.cpp:188
#: src/synfig/cairolistimporter.cpp:202 src/synfig/cairolistimporter.cpp:203
msgid "Unable to get frame from "
msgstr ""

#: src/modules/mod_imagemagick/mptr_imagemagick.cpp:194
#: src/modules/mod_imagemagick/mptr_imagemagick.cpp:195
msgid "Bad surface from "
msgstr ""

#: src/modules/mod_imagemagick/mptr_imagemagick.cpp:250
#: src/modules/mod_imagemagick/mptr_imagemagick.cpp:251
msgid "Unable to open pipe to imagemagick"
msgstr ""

#: src/modules/mod_imagemagick/mptr_imagemagick.cpp:262
#: src/modules/mod_imagemagick/mptr_imagemagick.cpp:263
msgid "Reached end of stream without finding PPM header"
msgstr ""

#: src/modules/mod_imagemagick/mptr_imagemagick.cpp:271
#: src/modules/mod_imagemagick/mptr_imagemagick.cpp:272
msgid "stream not in PPM format"
msgstr ""

#: src/modules/mod_imagemagick/mptr_imagemagick.cpp:283
#: src/modules/mod_imagemagick/mptr_imagemagick.cpp:284
msgid "Premature end of file (after header)"
msgstr ""

#: src/modules/mod_imagemagick/mptr_imagemagick.cpp:296
#: src/modules/mod_imagemagick/mptr_imagemagick.cpp:297
msgid "Premature end of file"
msgstr ""

#: src/modules/mod_imagemagick/trgt_imagemagick.cpp:160
msgid "Unable to open pipe to imagemagick's convert utility"
msgstr ""

#: src/modules/mod_noise/distort.cpp:61
msgid "Noise Distort"
msgstr ""

#: src/modules/mod_noise/distort.cpp:210
msgid "Displacement"
msgstr ""

#: src/modules/mod_noise/distort.cpp:211
msgid "How big the distortion displaces the context"
msgstr ""

#: src/modules/mod_noise/distort.cpp:216
msgid "The distance between distortions"
msgstr ""

#: src/modules/mod_noise/distort.cpp:219 src/modules/mod_noise/noise.cpp:261
msgid "RandomNoise Seed"
msgstr ""

#: src/modules/mod_noise/distort.cpp:220 src/modules/mod_noise/noise.cpp:262
msgid "Change to modify the random seed of the noise"
msgstr ""

#: src/modules/mod_noise/distort.cpp:223 src/modules/mod_noise/noise.cpp:269
#: src/modules/mod_noise/valuenode_random.cpp:273
#: src/synfig/layers/layer_bitmap.cpp:168
msgid "Interpolation"
msgstr ""

#: src/modules/mod_noise/distort.cpp:224 src/modules/mod_noise/noise.cpp:270
#: src/synfig/layers/layer_bitmap.cpp:169
msgid "What type of interpolation to use"
msgstr ""

#: src/modules/mod_noise/distort.cpp:226 src/modules/mod_noise/noise.cpp:272
#: src/synfig/layers/layer_bitmap.cpp:171
msgid "Nearest Neighbor"
msgstr ""

#: src/modules/mod_noise/distort.cpp:227 src/modules/mod_noise/noise.cpp:273
#: src/modules/mod_noise/valuenode_random.cpp:277
#: src/synfig/layers/layer_bitmap.cpp:172
#: src/synfig/layers/layer_motionblur.cpp:142 src/synfig/valuenode.cpp:153
#: src/synfig/valuenodes/valuenode_linear.cpp:155
msgid "Linear"
msgstr ""

#: src/modules/mod_noise/distort.cpp:228 src/modules/mod_noise/noise.cpp:274
#: src/modules/mod_noise/valuenode_random.cpp:278
#: src/synfig/layers/layer_bitmap.cpp:173
msgid "Cosine"
msgstr ""

#: src/modules/mod_noise/distort.cpp:229 src/modules/mod_noise/noise.cpp:275
#: src/modules/mod_noise/valuenode_random.cpp:279 src/synfig/valuenode.cpp:163
#: src/synfig/valuenodes/valuenode_bline.cpp:1011
#: src/synfig/valuenodes/valuenode_blinecalctangent.cpp:246
#: src/synfig/valuenodes/valuenode_blinecalcvertex.cpp:204
#: src/synfig/valuenodes/valuenode_blinecalcwidth.cpp:209
msgid "Spline"
msgstr ""

#: src/modules/mod_noise/distort.cpp:230 src/modules/mod_noise/noise.cpp:276
#: src/modules/mod_noise/valuenode_random.cpp:280
#: src/synfig/layers/layer_bitmap.cpp:174
msgid "Cubic"
msgstr ""

#: src/modules/mod_noise/distort.cpp:233 src/modules/mod_noise/noise.cpp:279
msgid "Detail"
msgstr ""

#: src/modules/mod_noise/distort.cpp:234 src/modules/mod_noise/noise.cpp:280
msgid "Increase to obtain fine details of the noise"
msgstr ""

#: src/modules/mod_noise/distort.cpp:237 src/modules/mod_noise/noise.cpp:283
msgid "Animation Speed"
msgstr ""

#: src/modules/mod_noise/distort.cpp:238 src/modules/mod_noise/noise.cpp:284
msgid "In cycles per second"
msgstr ""

#: src/modules/mod_noise/distort.cpp:241 src/modules/mod_noise/noise.cpp:287
msgid "Turbulent"
msgstr ""

#: src/modules/mod_noise/distort.cpp:242 src/modules/mod_noise/noise.cpp:288
msgid "When checked produces turbulent noise"
msgstr ""

#: src/modules/mod_noise/main.cpp:69
#: src/modules/mod_noise/valuenode_random.cpp:170
msgid "Random"
msgstr ""

#: src/modules/mod_noise/noise.cpp:61
msgid "Noise Gradient"
msgstr ""

#: src/modules/mod_noise/noise.cpp:266
msgid "Size of the noise"
msgstr ""

#: src/modules/mod_noise/noise.cpp:291
msgid "Do Alpha"
msgstr ""

#: src/modules/mod_noise/noise.cpp:292
msgid "Uses transparency"
msgstr ""

#: src/modules/mod_noise/noise.cpp:295
msgid "Super Sampling"
msgstr ""

#: src/modules/mod_noise/noise.cpp:296
msgid "When checked the gradient is supersampled"
msgstr ""

#: src/modules/mod_noise/valuenode_random.cpp:253
#: src/synfig/valuenodes/valuenode_add.cpp:239
#: src/synfig/valuenodes/valuenode_boneinfluence.cpp:229
#: src/synfig/valuenodes/valuenode_derivative.cpp:368
#: src/synfig/valuenodes/valuenode_greyed.cpp:100
#: src/synfig/valuenodes/valuenode_integer.cpp:192
#: src/synfig/valuenodes/valuenode_log.cpp:160
#: src/synfig/valuenodes/valuenode_not.cpp:142
#: src/synfig/valuenodes/valuenode_range.cpp:290
#: src/synfig/valuenodes/valuenode_real.cpp:186
#: src/synfig/valuenodes/valuenode_reciprocal.cpp:166
#: src/synfig/valuenodes/valuenode_reference.cpp:144
#: src/synfig/valuenodes/valuenode_reverse.cpp:308
#: src/synfig/valuenodes/valuenode_scale.cpp:250
#: src/synfig/valuenodes/valuenode_step.cpp:193
#: src/synfig/valuenodes/valuenode_timeloop.cpp:175
msgid "Link"
msgstr ""

#: src/modules/mod_noise/valuenode_random.cpp:254
msgid "The value node source that provides the central value"
msgstr ""

#: src/modules/mod_noise/valuenode_random.cpp:259
msgid "The value of the maximum random difference"
msgstr ""

#: src/modules/mod_noise/valuenode_random.cpp:263
#: src/modules/mod_particle/plant.cpp:462
msgid "Seed"
msgstr ""

#: src/modules/mod_noise/valuenode_random.cpp:264
msgid "Seeds the random number generator"
msgstr ""

#: src/modules/mod_noise/valuenode_random.cpp:268
#: src/synfig/layers/layer_pastecanvas.cpp:147
msgid "Speed"
msgstr "מהירות"

#: src/modules/mod_noise/valuenode_random.cpp:269
msgid "Defines how often a new random value is chosen (in choices per second) "
msgstr ""

#: src/modules/mod_noise/valuenode_random.cpp:274
msgid ""
"Determines how the value is interpolated from one random choice to the next"
msgstr ""

#: src/modules/mod_noise/valuenode_random.cpp:276
msgid "No interpolation"
msgstr ""

#: src/modules/mod_noise/valuenode_random.cpp:285
msgid "Loop Time"
msgstr ""

#: src/modules/mod_noise/valuenode_random.cpp:286
msgid "Makes the random value repeat after the given time"
msgstr ""

#: src/modules/mod_particle/plant.cpp:73
msgid "Plant"
msgstr ""

#: src/modules/mod_particle/plant.cpp:416
msgid "Gradient to be used for coloring the plant"
msgstr ""

#: src/modules/mod_particle/plant.cpp:420
msgid "Split Angle"
msgstr ""

#: src/modules/mod_particle/plant.cpp:421
msgid "Angle by which each split deviates from its parent"
msgstr ""

#: src/modules/mod_particle/plant.cpp:425
msgid "Gravity"
msgstr ""

#: src/modules/mod_particle/plant.cpp:426
msgid "Direction in which the shoots tend to face"
msgstr ""

#: src/modules/mod_particle/plant.cpp:431
msgid "Tangential Velocity"
msgstr ""

#: src/modules/mod_particle/plant.cpp:432
msgid "Amount to which shoots tend to grow along the tangent to the spline"
msgstr ""

#: src/modules/mod_particle/plant.cpp:436
msgid "Perpendicular Velocity"
msgstr ""

#: src/modules/mod_particle/plant.cpp:437
msgid ""
"Amount to which shoots tend to grow perpendicular to the tangent to the "
"spline"
msgstr ""

#: src/modules/mod_particle/plant.cpp:441
msgid "Stem Size"
msgstr ""

#: src/modules/mod_particle/plant.cpp:442
msgid "Size of the stem"
msgstr ""

#: src/modules/mod_particle/plant.cpp:447
msgid "Size As Alpha"
msgstr ""

#: src/modules/mod_particle/plant.cpp:448
msgid ""
"If enabled, the alpha channel from the gradient is multiplied by the stem "
"size, and an alpha of 1.0 is used when rendering"
msgstr ""

#: src/modules/mod_particle/plant.cpp:452 src/synfig/valuenode.cpp:223
#: src/synfig/valuenodes/valuenode_blinereversetangent.cpp:170
#: src/synfig/valuenodes/valuenode_reverse.cpp:283
msgid "Reverse"
msgstr ""

#: src/modules/mod_particle/plant.cpp:453
msgid "If enabled, render the plant in the opposite direction"
msgstr ""

#: src/modules/mod_particle/plant.cpp:457 src/synfig/valuenode.cpp:184
#: src/synfig/valuenodes/valuenode_duplicate.cpp:205
#: src/synfig/valuenodes/valuenode_step.cpp:138
msgid "Step"
msgstr ""

#: src/modules/mod_particle/plant.cpp:458
msgid "Measure of the distance between points when rendering"
msgstr ""

#: src/modules/mod_particle/plant.cpp:463
msgid "Used to seed the pseudo-random number generator"
msgstr ""

#: src/modules/mod_particle/plant.cpp:467
msgid "Splits"
msgstr ""

#: src/modules/mod_particle/plant.cpp:468
msgid "Maximum number of times that each sprout can sprout recursively"
msgstr ""

#: src/modules/mod_particle/plant.cpp:472
msgid "Sprouts"
msgstr ""

#: src/modules/mod_particle/plant.cpp:473
msgid "Number of places that growth occurs on each spline section"
msgstr ""

#: src/modules/mod_particle/plant.cpp:477
msgid "Random Factor"
msgstr ""

#: src/modules/mod_particle/plant.cpp:478
msgid ""
"Used to scale down all random effects.  Set to zero to disable randomness"
msgstr ""

#: src/modules/mod_particle/plant.cpp:482
msgid "Drag"
msgstr ""

#: src/modules/mod_particle/plant.cpp:483
msgid "Drag slows the growth"
msgstr ""

#: src/modules/mod_particle/plant.cpp:487
msgid "Use Width"
msgstr ""

#: src/modules/mod_particle/plant.cpp:488
msgid "Scale the velocity by the spline's width"
msgstr ""

#: src/modules/mod_png/trgt_cairo_png.cpp:120 src/synfig/target_cairo.cpp:205
msgid "Cairo Surface bad status"
msgstr ""

#: src/modules/mod_png/trgt_png_spritesheet.cpp:181
#, c-format
msgid ""
"The image is too large. It's size must be not more than 5000*2000=10000000 "
"px. Now is %d*%d=%d px."
msgstr ""

#: src/modules/mod_ppm/mptr_ppm.cpp:79
#, c-format
msgid "%s was not in PPM format"
msgstr ""

#: src/modules/mod_svg/layer_svg.cpp:57
msgid "Import Svg"
msgstr ""

#: src/synfig/base_types.cpp:84 src/synfig/base_types.cpp:85
msgid "bool"
msgstr ""

#: src/synfig/base_types.cpp:105 src/synfig/base_types.cpp:106
msgid "integer"
msgstr ""

#: src/synfig/base_types.cpp:128
msgid "angle"
msgstr "זוית"

#: src/synfig/base_types.cpp:174 src/synfig/base_types.cpp:175
msgid "real"
msgstr "אמיתי"

#: src/synfig/base_types.cpp:205 src/synfig/base_types.cpp:206
msgid "time"
msgstr "זמן"

#: src/synfig/base_types.cpp:232
msgid "vector"
msgstr "וקטור"

#: src/synfig/base_types.cpp:251
msgid "color"
msgstr "צבע"

#: src/synfig/base_types.cpp:270
msgid "segment"
msgstr ""

#: src/synfig/base_types.cpp:290
msgid "spline_point"
msgstr ""

#: src/synfig/base_types.cpp:309
msgid "matrix"
msgstr ""

#: src/synfig/base_types.cpp:328
msgid "bone_weight_pair"
msgstr ""

#: src/synfig/base_types.cpp:348
msgid "width_point"
msgstr ""

#: src/synfig/base_types.cpp:368
msgid "dash_item"
msgstr ""

#: src/synfig/base_types.cpp:387
msgid "list"
msgstr ""

#: src/synfig/base_types.cpp:446
msgid "canvas"
msgstr ""

#: src/synfig/base_types.cpp:477
msgid "string"
msgstr ""

#: src/synfig/base_types.cpp:498
msgid "gradient"
msgstr ""

#: src/synfig/base_types.cpp:517
msgid "bone_object"
msgstr ""

#: src/synfig/base_types.cpp:552
msgid "bone_valuenode"
msgstr ""

#: src/synfig/base_types.cpp:575
msgid "transformation"
msgstr ""

#: src/synfig/cairoimporter.cpp:95
msgid "CairoImporter::open(): Cannot open empty filename"
msgstr ""

#: src/synfig/cairoimporter.cpp:109
msgid "CairoImporter::open(): Couldn't find extension"
msgstr ""

#: src/synfig/cairoimporter.cpp:120
msgid "CairoImporter::open(): Unknown file type -- "
msgstr ""

#: src/synfig/cairolistimporter.cpp:167 src/synfig/cairolistimporter.cpp:168
#: src/synfig/listimporter.cpp:172 src/synfig/listimporter.cpp:173
msgid "No images in list"
msgstr ""

#: src/synfig/canvas.cpp:867 src/synfig/canvas.cpp:934
#: src/synfig/canvas.cpp:953
msgid "in line"
msgstr ""

#: src/synfig/distance.cpp:253
msgid "Units"
msgstr "יחידות"

#: src/synfig/distance.cpp:254
msgid "Pixels"
msgstr "פיקסלים"

#: src/synfig/distance.cpp:256
msgid "Inches"
msgstr ""

#: src/synfig/distance.cpp:257
msgid "Meters"
msgstr "מטר"

#: src/synfig/distance.cpp:258
msgid "Millimeters"
msgstr "מילימטרים"

#: src/synfig/distance.cpp:259
msgid "Centimeters"
msgstr "סנטימטרים"

#: src/synfig/importer.cpp:98
msgid "Importer::open(): Cannot open empty filename"
msgstr ""

#: src/synfig/importer.cpp:112
msgid "Importer::open(): Couldn't find extension"
msgstr ""

#: src/synfig/importer.cpp:123
msgid "Importer::open(): Unknown file type -- "
msgstr ""

#: src/synfig/layer.cpp:831 src/synfig/layers/layer_composite.cpp:135
msgid "Unable to create surface target"
msgstr ""

#: src/synfig/layer.cpp:939
msgid "Z Depth"
msgstr ""

#: src/synfig/layer.cpp:941
msgid "Modifies the position of the layer in the layer stack"
msgstr ""

#: src/synfig/layers/layer_bitmap.cpp:158
msgid "Top-Left"
msgstr ""

#: src/synfig/layers/layer_bitmap.cpp:159
msgid "Upper left-hand Corner of image"
msgstr ""

#: src/synfig/layers/layer_bitmap.cpp:163
msgid "Bottom-Right"
msgstr ""

#: src/synfig/layers/layer_bitmap.cpp:164
msgid "Lower right-hand Corner of image"
msgstr ""

#: src/synfig/layers/layer_composite.cpp:175
#: src/synfig/layers/layer_skeleton.cpp:140
msgid "Alpha channel of the layer"
msgstr ""

#: src/synfig/layers/layer_composite.cpp:178 src/synfig/paramdesc.cpp:71
msgid "Blend Method"
msgstr ""

#: src/synfig/layers/layer_composite.cpp:179
msgid "The blending method used to composite on the layers below"
msgstr ""

#: src/synfig/layers/layer_duplicate.cpp:63 src/synfig/valuenode.cpp:182
#: src/synfig/valuenodes/valuenode_duplicate.cpp:176
msgid "Duplicate"
msgstr ""

#: src/synfig/layers/layer_duplicate.cpp:145
#: src/synfig/valuenodes/valuenode_gradientcolor.cpp:164
msgid "Index"
msgstr ""

#: src/synfig/layers/layer_duplicate.cpp:146
msgid "Copy Index"
msgstr ""

#: src/synfig/layers/layer_mime.cpp:87
msgid "[MIME]"
msgstr ""

#: src/synfig/layers/layer_motionblur.cpp:63
msgid "Motion Blur"
msgstr ""

#: src/synfig/layers/layer_motionblur.cpp:128
msgid "Aperture"
msgstr ""

#: src/synfig/layers/layer_motionblur.cpp:129
msgid "Shutter Time"
msgstr ""

#: src/synfig/layers/layer_motionblur.cpp:133
msgid "Subsamples Factor"
msgstr ""

#: src/synfig/layers/layer_motionblur.cpp:134
msgid "Multiplies The Number Of Subsamples Rendered"
msgstr ""

#: src/synfig/layers/layer_motionblur.cpp:138
msgid "Subsampling Type"
msgstr ""

#: src/synfig/layers/layer_motionblur.cpp:139
msgid "Curve Type For Weighting Subsamples"
msgstr ""

#: src/synfig/layers/layer_motionblur.cpp:141
#: src/synfig/valuenodes/valuenode_const.cpp:170
msgid "Constant"
msgstr "קבוע"

#: src/synfig/layers/layer_motionblur.cpp:143
msgid "Hyperbolic"
msgstr ""

#: src/synfig/layers/layer_motionblur.cpp:147
msgid "Subsample Start Amount"
msgstr ""

#: src/synfig/layers/layer_motionblur.cpp:148
msgid "Relative Amount Of The First Subsample, For Linear Weighting"
msgstr ""

#: src/synfig/layers/layer_motionblur.cpp:152
msgid "Subsample End Amount"
msgstr ""

#: src/synfig/layers/layer_motionblur.cpp:153
msgid "Relative Amount Of The Last Subsample, For Linear Weighting"
msgstr ""

#: src/synfig/layers/layer_pastecanvas.cpp:133
msgid "Position offset"
msgstr ""

#: src/synfig/layers/layer_pastecanvas.cpp:137
msgid "Transformation"
msgstr ""

#: src/synfig/layers/layer_pastecanvas.cpp:138
msgid "Position, rotation, skew and scale"
msgstr ""

#: src/synfig/layers/layer_pastecanvas.cpp:142
msgid "Canvas"
msgstr ""

#: src/synfig/layers/layer_pastecanvas.cpp:143
msgid "Group content"
msgstr ""

#: src/synfig/layers/layer_pastecanvas.cpp:148
msgid "Multiplier to speed up, slow down, freeze, or reverse time"
msgstr ""

#: src/synfig/layers/layer_pastecanvas.cpp:153
msgid "Time Offset to apply to the context"
msgstr ""

#: src/synfig/layers/layer_pastecanvas.cpp:157
msgid "Lock Selection"
msgstr ""

#: src/synfig/layers/layer_pastecanvas.cpp:158
msgid "When checked prevents to select the children using the mouse click"
msgstr ""

#: src/synfig/layers/layer_pastecanvas.cpp:163
msgid "Outline Grow"
msgstr ""

#: src/synfig/layers/layer_pastecanvas.cpp:164
msgid "Exponential value to grow children Outline layers width"
msgstr ""

#: src/synfig/layers/layer_polygon.cpp:65
msgid "Polygon"
msgstr ""

#: src/synfig/layers/layer_polygon.cpp:162
msgid "Vertices List"
msgstr ""

#: src/synfig/layers/layer_polygon.cpp:163
msgid "Define the corners of the polygon"
msgstr ""

#: src/synfig/layers/layer_shape.cpp:73
msgid "Shape"
msgstr ""

#: src/synfig/layers/layer_shape.cpp:74
msgid "Internal"
msgstr ""

#: src/synfig/layers/layer_shape.cpp:900
msgid "Layer_Shape Color"
msgstr ""

#: src/synfig/layers/layer_shape.cpp:909
msgid "Antialiasing"
msgstr ""

#: src/synfig/layers/layer_shape.cpp:912
msgid "Feather"
msgstr ""

#: src/synfig/layers/layer_shape.cpp:916
msgid "Type of Feather"
msgstr ""

#: src/synfig/layers/layer_shape.cpp:917
msgid "Type of feathering to use"
msgstr ""

#: src/synfig/layers/layer_shape.cpp:926
msgid "Winding Style"
msgstr ""

#: src/synfig/layers/layer_shape.cpp:927
msgid "Winding style to use"
msgstr ""

#: src/synfig/layers/layer_shape.cpp:929
msgid "Non Zero"
msgstr ""

#: src/synfig/layers/layer_shape.cpp:930
msgid "Even/Odd"
msgstr ""

#: src/synfig/layers/layer_skeleton.cpp:58
msgid "Skeleton"
msgstr ""

#: src/synfig/layers/layer_skeleton.cpp:145
#: src/synfig/valuenodes/valuenode_bone.cpp:588
msgid "Name"
msgstr "שם"

#: src/synfig/layers/layer_skeleton.cpp:148
#: src/synfig/layers/layer_skeletondeformation.cpp:105
msgid "Bones"
msgstr ""

#: src/synfig/layers/layer_skeletondeformation.cpp:68
#: src/synfig/layers/layer_skeletondeformation.cpp:96
msgid "Skeleton Deformation"
msgstr ""

#: src/synfig/layers/layer_skeletondeformation.cpp:106
msgid "List of bones"
msgstr ""

#: src/synfig/layers/layer_skeletondeformation.cpp:113
msgid "First corner of the bounds rectangle"
msgstr ""

#: src/synfig/layers/layer_skeletondeformation.cpp:118
msgid "Second corner of the bounds rectangle"
msgstr ""

#: src/synfig/layers/layer_skeletondeformation.cpp:122
msgid "Horizontal subdivisions"
msgstr ""

#: src/synfig/layers/layer_skeletondeformation.cpp:123
msgid "Count of horizontal subdivisions of the transformation grid"
msgstr ""

#: src/synfig/layers/layer_skeletondeformation.cpp:127
msgid "Vertical subdivisions"
msgstr ""

#: src/synfig/layers/layer_skeletondeformation.cpp:128
msgid "Count of vertical subdivisions of the transformation grid"
msgstr ""

#: src/synfig/layers/layer_solidcolor.cpp:60
msgid "Solid Color"
msgstr ""

#: src/synfig/layers/layer_solidcolor.cpp:119
msgid "Fill color of the layer"
msgstr ""

#: src/synfig/layers/layer_sound.cpp:58
msgid "Sound"
msgstr ""

#: src/synfig/layers/layer_sound.cpp:109
msgid "Path to sound file"
msgstr ""

#: src/synfig/layers/layer_sound.cpp:115
msgid "Delay"
msgstr ""

#: src/synfig/layers/layer_sound.cpp:116
msgid "Delay before play"
msgstr ""

#: src/synfig/layers/layer_sound.cpp:121
msgid "Volume"
msgstr ""

#: src/synfig/layers/layer_sound.cpp:122
msgid "Volume of sound"
msgstr ""

#: src/synfig/layers/layer_switch.cpp:62 src/synfig/layers/layer_switch.cpp:86
#: src/synfig/valuenode.cpp:176 src/synfig/valuenodes/valuenode_switch.cpp:134
#: src/synfig/valuenodes/valuenode_switch.cpp:164
msgid "Switch"
msgstr ""

#: src/synfig/layers/layer_switch.cpp:95
msgid "Active Layer Name"
msgstr ""

#: src/synfig/layers/layer_switch.cpp:96
msgid "Only layer with specified name are visible"
msgstr ""

#: src/synfig/loadcanvas.cpp:154
#, c-format
msgid "cannot load '%s' recursively"
msgstr ""

#: src/synfig/loadcanvas.cpp:198
#, c-format
msgid "Unexpected element <%s>, Expected <%s>"
msgstr ""

#: src/synfig/loadcanvas.cpp:204
#, c-format
msgid "Unexpected element <%s>"
msgstr ""

#: src/synfig/loadcanvas.cpp:218
msgid "Too many warnings"
msgstr "יותר מדי אזהרות"

#: src/synfig/loadcanvas.cpp:249
#, c-format
msgid "<%s> is missing \"%s\" attribute"
msgstr ""

#: src/synfig/loadcanvas.cpp:279 src/synfig/loadcanvas.cpp:298
#: src/synfig/loadcanvas.cpp:317 src/synfig/loadcanvas.cpp:336
#: src/synfig/loadcanvas.cpp:506 src/synfig/loadcanvas.cpp:1285
#, c-format
msgid "<%s> should not contain anything"
msgstr ""

#: src/synfig/loadcanvas.cpp:283 src/synfig/loadcanvas.cpp:302
#: src/synfig/loadcanvas.cpp:321 src/synfig/loadcanvas.cpp:340
#: src/synfig/loadcanvas.cpp:510 src/synfig/loadcanvas.cpp:1289
#, c-format
msgid "<%s> is missing \"value\" attribute"
msgstr ""

#: src/synfig/loadcanvas.cpp:521 src/synfig/loadcanvas.cpp:1474
#: src/synfig/loadcanvas.cpp:1492
#, c-format
msgid "Bad value \"%s\" in <%s>"
msgstr ""

#: src/synfig/loadcanvas.cpp:545
#, c-format
msgid "<%s> is missing \"pos\" attribute"
msgstr ""

#: src/synfig/loadcanvas.cpp:1685
#, c-format
msgid "Unable to create <animated> with type \"%s\""
msgstr ""

#: src/synfig/loadcanvas.cpp:1707
msgid "<waypoint> is missing attribute \"time\""
msgstr ""

#: src/synfig/loadcanvas.cpp:1720
msgid ""
"Found \"use\" attribute for <waypoint>, but it wasn't empty. Ignoring "
"contents..."
msgstr ""

#: src/synfig/loadcanvas.cpp:1736
#, c-format
msgid "Unknown ID (%s) referenced in waypoint"
msgstr ""

#: src/synfig/loadcanvas.cpp:1742 src/synfig/loadcanvas.cpp:1754
#, c-format
msgid "<%s> is missing its data"
msgstr ""

#: src/synfig/loadcanvas.cpp:1771
msgid "Bad data for <waypoint>"
msgstr ""

#: src/synfig/loadcanvas.cpp:1787
#, c-format
msgid "Unexpected element <%s> after <waypoint> data, ignoring..."
msgstr ""

#: src/synfig/loadcanvas.cpp:1888
#, c-format
msgid "Missing attribute \"type\" in <%s>"
msgstr ""

#: src/synfig/loadcanvas.cpp:1897
#, c-format
msgid "Bad type in <%s>"
msgstr ""

#: src/synfig/loadcanvas.cpp:1909
#, c-format
msgid "Error creating ValueNode <%s> with type '%s'.  Refer to '%s'"
msgstr ""

#: src/synfig/loadcanvas.cpp:1919
#, c-format
msgid "<%s> did not accept type '%s'"
msgstr ""

#: src/synfig/loadcanvas.cpp:1951 src/synfig/loadcanvas.cpp:2038
#, c-format
msgid "'%s' was already defined in <%s>"
msgstr ""

#: src/synfig/loadcanvas.cpp:1964
#, c-format
msgid "'%s' attribute in <%s> references unknown ID '%s'"
msgstr ""

#: src/synfig/loadcanvas.cpp:1982
#, c-format
msgid "Unable to set link '\"%s\" to ValueNode \"%s\" (link #%d in \"%s\")"
msgstr ""

#: src/synfig/loadcanvas.cpp:2006
#, c-format
msgid "Unknown Exception thrown when referencing ValueNode \"%s\""
msgstr ""

#: src/synfig/loadcanvas.cpp:2053
#, c-format
msgid "element <%s> is missing its contents"
msgstr ""

#: src/synfig/loadcanvas.cpp:2062
#, c-format
msgid "Parse of '%s' failed"
msgstr ""

#: src/synfig/loadcanvas.cpp:2078
#, c-format
msgid "Unable to connect value node ('%s' of type '%s') to link %d (%s)"
msgstr ""

#: src/synfig/loadcanvas.cpp:2096
#, c-format
msgid "Unknown Exception thrown when working on element \"%s\""
msgstr ""

#: src/synfig/loadcanvas.cpp:2197
#, c-format
msgid "<%s> is missing link %d (%s)"
msgstr ""

#: src/synfig/loadcanvas.cpp:2247
msgid "Unable to create <list>"
msgstr ""

#: src/synfig/loadcanvas.cpp:2289 src/synfig/loadcanvas.cpp:2552
msgid "<entry> is missing its contents or missing \"use\" element"
msgstr ""

#: src/synfig/loadcanvas.cpp:2400
msgid "Unable to create <dynamic_list>"
msgstr ""

#: src/synfig/loadcanvas.cpp:2622
#, c-format
msgid "Bad data in <%s>"
msgstr ""

#: src/synfig/loadcanvas.cpp:2688
#, c-format
msgid "Expected a ValueNode.  Refer to '%s'"
msgstr ""

#: src/synfig/loadcanvas.cpp:2709
#, c-format
msgid "Bad ID \"%s\""
msgstr ""

#: src/synfig/loadcanvas.cpp:2715
#, c-format
msgid "Duplicate ID \"%s\""
msgstr ""

#: src/synfig/loadcanvas.cpp:2721
#, c-format
msgid "Unknown Exception thrown when adding ValueNode \"%s\""
msgstr ""

#: src/synfig/loadcanvas.cpp:2778
msgid "Missing \"type\" attribute to \"layer\" element"
msgstr ""

#: src/synfig/loadcanvas.cpp:2798
msgid "Installed layer version is smaller than layer version in file"
msgstr ""

#: src/synfig/loadcanvas.cpp:2847
msgid "<name> entry for <layer> is not yet supported. Ignoring..."
msgstr ""

#: src/synfig/loadcanvas.cpp:2850
msgid "<desc> entry for <layer> is not yet supported. Ignoring..."
msgstr ""

#: src/synfig/loadcanvas.cpp:2858
msgid "Missing \"name\" attribute for <param>."
msgstr ""

#: src/synfig/loadcanvas.cpp:2875
msgid ""
"Found \"use\" attribute for <param>, but it wasn't empty. Ignoring "
"contents..."
msgstr ""

#: src/synfig/loadcanvas.cpp:2880
msgid "Empty use=\"\" value in <param>"
msgstr ""

#: src/synfig/loadcanvas.cpp:2886
#, c-format
msgid "Failed to load subcanvas '%s'"
msgstr ""

#: src/synfig/loadcanvas.cpp:2888
msgid "Layer rejected canvas link"
msgstr ""

#: src/synfig/loadcanvas.cpp:2941
#, c-format
msgid "Unknown ID (%s) referenced in parameter \"%s\""
msgstr ""

#: src/synfig/loadcanvas.cpp:2957
msgid "<param> is either missing its contents, or missing a \"use\" attribute."
msgstr ""

#: src/synfig/loadcanvas.cpp:2972 src/synfig/loadcanvas.cpp:2982
msgid "Bad data for <param>"
msgstr ""

#: src/synfig/loadcanvas.cpp:3027
#, c-format
msgid "Layer '%s' rejected value for parameter '%s'"
msgstr ""

#: src/synfig/loadcanvas.cpp:3038
#, c-format
msgid "Unexpected element <%s> after <param> data, ignoring..."
msgstr ""

#: src/synfig/loadcanvas.cpp:3184 src/synfig/loadcanvas.cpp:3192
msgid "Canvas with width or height less than one is not allowed"
msgstr ""

#: src/synfig/loadcanvas.cpp:3279
msgid "Group canvases cannot have a <defs> section"
msgstr ""

#: src/synfig/loadcanvas.cpp:3286
msgid "Inline canvas cannot have a <bones> section"
msgstr ""

#: src/synfig/loadcanvas.cpp:3294
msgid "Group canvases cannot have keyframes"
msgstr ""

#: src/synfig/loadcanvas.cpp:3306
msgid "Group canvases cannot have metadata"
msgstr ""

#: src/synfig/loadcanvas.cpp:3312
msgid "<meta> must have a name"
msgstr ""

#: src/synfig/loadcanvas.cpp:3318
msgid "<meta> must have content"
msgstr ""

#: src/synfig/loadcanvas.cpp:3358
msgid "blank \"name\" entity"
msgstr ""

#: src/synfig/loadcanvas.cpp:3373
msgid "blank \"desc\" entity"
msgstr ""

#: src/synfig/loadcanvas.cpp:3388
msgid "blank \"author\" entity"
msgstr ""

#: src/synfig/loadcanvas.cpp:3423
#, c-format
msgid "Canvas '%s' has undefined %s: %s"
msgstr ""

#: src/synfig/loadcanvas.cpp:3425 src/synfig/valuenode.cpp:393
msgid "ValueNode"
msgstr ""

#: src/synfig/loadcanvas.cpp:3425
msgid "ValueNodes"
msgstr ""

#: src/synfig/loadcanvas.cpp:3505
msgid "Can't find linked file"
msgstr ""

#: src/synfig/loadcanvas.cpp:3516 src/synfig/loadcanvas.cpp:3572
msgid "Can't open file"
msgstr ""

#: src/synfig/main.cpp:143
#, c-format
msgid "API Version mismatch (LIB:%d, PROG:%d)"
msgstr ""

#: src/synfig/main.cpp:148
#, c-format
msgid "Size of Vector mismatch (app:%d, lib:%d)"
msgstr ""

#: src/synfig/main.cpp:153
#, c-format
msgid "Size of Color mismatch (app:%d, lib:%d)"
msgstr ""

#: src/synfig/main.cpp:158
#, c-format
msgid "Size of Canvas mismatch (app:%d, lib:%d)"
msgstr ""

#: src/synfig/main.cpp:163
#, c-format
msgid "Size of Layer mismatch (app:%d, lib:%d)"
msgstr ""

#: src/synfig/main.cpp:245
msgid "Starting Subsystem \"Sound\""
msgstr ""

#: src/synfig/main.cpp:247
msgid "Unable to initialize subsystem \"Sound\""
msgstr ""

#: src/synfig/main.cpp:249
msgid "Starting Subsystem \"Types\""
msgstr ""

#: src/synfig/main.cpp:253
msgid "Unable to initialize subsystem \"Types\""
msgstr ""

#: src/synfig/main.cpp:256
msgid "Starting Subsystem \"Rendering\""
msgstr ""

#: src/synfig/main.cpp:261
msgid "Unable to initialize subsystem \"Rendering\""
msgstr ""

#: src/synfig/main.cpp:264
msgid "Starting Subsystem \"Modules\""
msgstr ""

#: src/synfig/main.cpp:270
msgid "Unable to initialize subsystem \"Modules\""
msgstr ""

#: src/synfig/main.cpp:273
msgid "Starting Subsystem \"Layers\""
msgstr ""

#: src/synfig/main.cpp:280
msgid "Unable to initialize subsystem \"Layers\""
msgstr ""

#: src/synfig/main.cpp:283
msgid "Starting Subsystem \"Targets\""
msgstr ""

#: src/synfig/main.cpp:291
msgid "Unable to initialize subsystem \"Targets\""
msgstr ""

#: src/synfig/main.cpp:294
msgid "Starting Subsystem \"Importers\""
msgstr ""

#: src/synfig/main.cpp:303
msgid "Unable to initialize subsystem \"Importers\""
msgstr ""

#: src/synfig/main.cpp:306
msgid "Starting Subsystem \"Cairo Importers\""
msgstr ""

#: src/synfig/main.cpp:316
msgid "Unable to initialize subsystem \"Cairo Importers\""
msgstr ""

#: src/synfig/main.cpp:319
msgid "Starting Subsystem \"ValueNodes\""
msgstr ""

#: src/synfig/main.cpp:330
msgid "Unable to initialize subsystem \"ValueNodes\""
msgstr ""

#: src/synfig/main.cpp:364 src/synfig/main.cpp:365
#, c-format
msgid "Loading modules from %s"
msgstr ""

#: src/synfig/main.cpp:380
#, c-format
msgid "Unable to open module list file '%s'"
msgstr ""

#: src/synfig/main.cpp:394
msgid "DONE"
msgstr ""

#: src/synfig/main.cpp:467 src/tool/progress.h:48
msgid "error"
msgstr "שגיאה"

#: src/synfig/main.cpp:483 src/tool/progress.h:55
msgid "warning"
msgstr "אזהרה"

#: src/synfig/main.cpp:499
msgid "info"
msgstr "מידע"

#: src/synfig/module.cpp:69
msgid "Errors on lt_dlinit()"
msgstr ""

#: src/synfig/module.cpp:109
#, c-format
msgid "Unable to load module '%s'"
msgstr ""

#: src/synfig/module.cpp:137
#, c-format
msgid "Attempting to register \"%s\""
msgstr ""

#: src/synfig/module.cpp:145
#, c-format
msgid "Unable to find module \"%s\" (%s)"
msgstr ""

#: src/synfig/module.cpp:149
#, c-format
msgid "Found module \"%s\""
msgstr ""

#: src/synfig/module.cpp:183
#, c-format
msgid "Unable to find entrypoint in module \"%s\" (%s)"
msgstr ""

#: src/synfig/module.cpp:196
msgid "Entrypoint did not return a module."
msgstr ""

#: src/synfig/module.cpp:200
#, c-format
msgid "Success for \"%s\""
msgstr "הצלחה עבור \"%s\""

#: src/synfig/palette.cpp:80
msgid "Unnamed"
msgstr "ללא שם"

#: src/synfig/palette.cpp:97
msgid "Surface Palette"
msgstr ""

#: src/synfig/palette.cpp:292
#, c-format
msgid "%0.2f%% Gray"
msgstr "%0.2f%% אפור"

#: src/synfig/palette.cpp:307
#, c-format
msgid "Unable to open %s for write"
msgstr ""

#: src/synfig/palette.cpp:329
#, c-format
msgid "Unable to open %s for read"
msgstr ""

#: src/synfig/palette.cpp:341 src/synfig/palette.cpp:383
#, c-format
msgid "%s does not appear to be a valid %s palette file"
msgstr ""

#: src/synfig/palette.cpp:438
#, c-format
msgid "%s does not appear to be a supported palette file"
msgstr ""

#: src/synfig/paramdesc.cpp:73 src/synfig/valuenode.cpp:154
#: src/synfig/valuenodes/valuenode_composite.cpp:604
msgid "Composite"
msgstr ""

#: src/synfig/paramdesc.cpp:74
msgid "Straight"
msgstr "ישר"

#: src/synfig/paramdesc.cpp:75
msgid "Onto"
msgstr "על גבי"

#: src/synfig/paramdesc.cpp:76
msgid "Straight Onto"
msgstr "ישר על גבי"

#: src/synfig/paramdesc.cpp:77
msgid "Behind"
msgstr "מאחור"

#: src/synfig/paramdesc.cpp:78
msgid "Screen"
msgstr ""

#: src/synfig/paramdesc.cpp:79
msgid "Overlay"
msgstr ""

#: src/synfig/paramdesc.cpp:80
msgid "Hard Light"
msgstr ""

#: src/synfig/paramdesc.cpp:81
msgid "Multiply"
msgstr "להכפיל"

#: src/synfig/paramdesc.cpp:82
msgid "Divide"
msgstr "לחלק"

#: src/synfig/paramdesc.cpp:83 src/synfig/valuenode.cpp:171
#: src/synfig/valuenodes/valuenode_add.cpp:218
msgid "Add"
msgstr ""

#: src/synfig/paramdesc.cpp:84 src/synfig/valuenode.cpp:161
#: src/synfig/valuenodes/valuenode_subtract.cpp:204
msgid "Subtract"
msgstr ""

#: src/synfig/paramdesc.cpp:85
msgid "Difference"
msgstr ""

#: src/synfig/paramdesc.cpp:86
msgid "Brighten"
msgstr ""

#: src/synfig/paramdesc.cpp:87
msgid "Darken"
msgstr ""

#: src/synfig/paramdesc.cpp:89
#: src/synfig/valuenodes/valuenode_radialcomposite.cpp:262
msgid "Hue"
msgstr ""

#: src/synfig/paramdesc.cpp:90
#: src/synfig/valuenodes/valuenode_radialcomposite.cpp:259
#: src/synfig/valuenodes/valuenode_radialcomposite.cpp:265
msgid "Saturation"
msgstr ""

#: src/synfig/paramdesc.cpp:91
msgid "Luminance"
msgstr ""

#: src/synfig/paramdesc.cpp:92
msgid "Alpha Over"
msgstr ""

#: src/synfig/paramdesc.cpp:93
msgid "Alpha Brighten"
msgstr ""

#: src/synfig/paramdesc.cpp:94
msgid "Alpha Darken"
msgstr ""

#: src/synfig/render.cpp:254 src/synfig/render.cpp:255
#: src/synfig/render.cpp:309 src/synfig/render.cpp:310
#: src/synfig/render.cpp:580 src/synfig/render.cpp:581
#: src/synfig/render.cpp:607 src/synfig/render.cpp:608
msgid "Target panic"
msgstr ""

#: src/synfig/savecanvas.cpp:442
#, c-format
msgid "Unknown value(%s), cannot create XML representation!"
msgstr ""

#: src/synfig/savecanvas.cpp:755 src/synfig/savecanvas.cpp:780
#, c-format
msgid "Unknown ValueNode Type (%s), cannot create an XML representation"
msgstr ""

#: src/synfig/target_cairo.cpp:96 src/synfig/target_cairo_tile.cpp:198
#: src/synfig/target_scanline.cpp:121 src/synfig/target_tile.cpp:370
msgid "Target initialization failure"
msgstr ""

#: src/synfig/target_cairo.cpp:159
msgid "Frame Renderer Failure"
msgstr ""

#: src/synfig/target_cairo.cpp:169 src/synfig/target_scanline.cpp:272
#: src/synfig/target_scanline.cpp:404
msgid "Unable to put surface on target"
msgstr ""

#: src/synfig/target_cairo.cpp:177
msgid "Not supported render method"
msgstr ""

#: src/synfig/target_cairo.cpp:184 src/synfig/target_cairo_tile.cpp:263
#: src/synfig/target_scanline.cpp:416 src/synfig/target_tile.cpp:443
msgid "Caught string :"
msgstr ""

#: src/synfig/target_cairo.cpp:189 src/synfig/target_cairo_tile.cpp:268
#: src/synfig/target_scanline.cpp:421 src/synfig/target_tile.cpp:448
msgid "Ran out of memory (Probably a bug)"
msgstr ""

#: src/synfig/target_cairo.cpp:194 src/synfig/target_cairo_tile.cpp:273
#: src/synfig/target_scanline.cpp:426 src/synfig/target_tile.cpp:453
msgid "Caught unknown error, rethrowing..."
msgstr ""

#: src/synfig/target_cairo_tile.cpp:108
msgid "Bad Tile Size"
msgstr ""

#: src/synfig/target_cairo_tile.cpp:152 src/synfig/target_cairo_tile.cpp:255
#: src/synfig/target_scanline.cpp:201 src/synfig/target_scanline.cpp:264
#: src/synfig/target_scanline.cpp:334 src/synfig/target_scanline.cpp:396
#: src/synfig/target_tile.cpp:305
msgid "Accelerated Renderer Failure"
msgstr ""

#: src/synfig/target_cairo_tile.cpp:161
#, c-format
msgid "Bad surface: %s"
msgstr ""

#: src/synfig/target_cairo_tile.cpp:168 src/synfig/target_tile.cpp:232
#: src/synfig/target_tile.cpp:339
msgid "add_tile():Unable to put surface on target"
msgstr ""

#: src/synfig/target_cairo_tile.cpp:226
msgid "Can't start frame"
msgstr ""

#: src/synfig/target_tile.cpp:198
msgid "Parametric Renderer Failure"
msgstr ""

#: src/synfig/target_tile.cpp:205 src/synfig/target_tile.cpp:311
msgid "Bad surface"
msgstr ""

#: src/synfig/time.cpp:98
#, c-format
msgid "Time(): No unit provided in time code, assuming FRAMES (\"%s\")"
msgstr ""

#: src/synfig/time.cpp:103
msgid ""
"Time(): No unit provided in time code and frame rate is unknown! Assuming "
"SECONDS"
msgstr ""

#: src/synfig/valuenode.cpp:155
#: src/synfig/valuenodes/valuenode_radialcomposite.cpp:233
msgid "Radial Composite"
msgstr ""

#: src/synfig/valuenode.cpp:156
#: src/synfig/valuenodes/valuenode_blinereversetangent.cpp:165
#: src/synfig/valuenodes/valuenode_reference.cpp:124
msgid "Reference"
msgstr ""

#: src/synfig/valuenode.cpp:158
#: src/synfig/valuenodes/valuenode_segcalctangent.cpp:107
msgid "Segment Tangent"
msgstr ""

#: src/synfig/valuenode.cpp:159
#: src/synfig/valuenodes/valuenode_segcalcvertex.cpp:105
msgid "Segment Vertex"
msgstr ""

#: src/synfig/valuenode.cpp:160 src/synfig/valuenodes/valuenode_stripes.cpp:82
#: src/synfig/valuenodes/valuenode_stripes.cpp:172
msgid "Stripes"
msgstr ""

#: src/synfig/valuenode.cpp:162
#: src/synfig/valuenodes/valuenode_twotone.cpp:136
msgid "Two-Tone"
msgstr ""

#: src/synfig/valuenode.cpp:164
#: src/synfig/valuenodes/valuenode_dynamiclist.cpp:772
msgid "Dynamic List"
msgstr ""

#: src/synfig/valuenode.cpp:165
#: src/synfig/valuenodes/valuenode_gradientrotate.cpp:79
#: src/synfig/valuenodes/valuenode_gradientrotate.cpp:147
msgid "Gradient Rotate"
msgstr ""

#: src/synfig/valuenode.cpp:166 src/synfig/valuenodes/valuenode_sine.cpp:111
msgid "Sine"
msgstr "Sine"

#: src/synfig/valuenode.cpp:168
#: src/synfig/valuenodes/valuenode_timedswap.cpp:234
msgid "Timed Swap"
msgstr ""

#: src/synfig/valuenode.cpp:169
#: src/synfig/valuenodes/valuenode_repeat_gradient.cpp:85
#: src/synfig/valuenodes/valuenode_repeat_gradient.cpp:186
msgid "Repeat Gradient"
msgstr ""

#: src/synfig/valuenode.cpp:170 src/synfig/valuenodes/valuenode_exp.cpp:107
msgid "Exponential"
msgstr ""

#: src/synfig/valuenode.cpp:172
#: src/synfig/valuenodes/valuenode_blinecalctangent.cpp:189
msgid "Spline Tangent"
msgstr ""

#: src/synfig/valuenode.cpp:173
#: src/synfig/valuenodes/valuenode_blinecalcvertex.cpp:155
msgid "Spline Vertex"
msgstr ""

#: src/synfig/valuenode.cpp:174 src/synfig/valuenodes/valuenode_range.cpp:259
msgid "Range"
msgstr ""

#: src/synfig/valuenode.cpp:177 src/synfig/valuenodes/valuenode_cos.cpp:110
msgid "Cos"
msgstr "Cos"

#: src/synfig/valuenode.cpp:178 src/synfig/valuenodes/valuenode_atan2.cpp:108
msgid "aTan2"
msgstr ""

#: src/synfig/valuenode.cpp:179
#: src/synfig/valuenodes/valuenode_blinereversetangent.cpp:120
msgid "Reverse Tangent"
msgstr ""

#: src/synfig/valuenode.cpp:181
#: src/synfig/valuenodes/valuenode_reciprocal.cpp:148
msgid "Reciprocal"
msgstr ""

#: src/synfig/valuenode.cpp:183
#: src/synfig/valuenodes/valuenode_integer.cpp:170
msgid "Integer"
msgstr ""

#: src/synfig/valuenode.cpp:185
#: src/synfig/valuenodes/valuenode_blinecalcwidth.cpp:158
msgid "Spline Width"
msgstr ""

#: src/synfig/valuenode.cpp:187
#: src/synfig/valuenodes/valuenode_vectorangle.cpp:125
msgid "Vector Angle"
msgstr ""

#: src/synfig/valuenode.cpp:188
#: src/synfig/valuenodes/valuenode_vectorlength.cpp:124
msgid "Vector Length"
msgstr "אורך וקטור"

#: src/synfig/valuenode.cpp:189
#: src/synfig/valuenodes/valuenode_vectorx.cpp:124
msgid "Vector X"
msgstr "וקטור X"

#: src/synfig/valuenode.cpp:190
#: src/synfig/valuenodes/valuenode_vectory.cpp:124
msgid "Vector Y"
msgstr "וקטור Y"

#: src/synfig/valuenode.cpp:191
#: src/synfig/valuenodes/valuenode_gradientcolor.cpp:141
msgid "Gradient Color"
msgstr ""

#: src/synfig/valuenode.cpp:192
#: src/synfig/valuenodes/valuenode_dotproduct.cpp:121
msgid "Dot Product"
msgstr ""

#: src/synfig/valuenode.cpp:193
#: src/synfig/valuenodes/valuenode_timestring.cpp:113
msgid "Time String"
msgstr ""

#: src/synfig/valuenode.cpp:194 src/synfig/valuenodes/valuenode_real.cpp:164
#: src/synfig/valuenodes/valuenode_realstring.cpp:171
msgid "Real"
msgstr "אמיתי"

#: src/synfig/valuenode.cpp:195
#: src/synfig/valuenodes/valuenode_realstring.cpp:121
msgid "Real String"
msgstr ""

#: src/synfig/valuenode.cpp:196 src/synfig/valuenodes/valuenode_join.cpp:138
msgid "Joined List"
msgstr ""

#: src/synfig/valuenode.cpp:197
#: src/synfig/valuenodes/valuenode_anglestring.cpp:123
msgid "Angle String"
msgstr ""

#: src/synfig/valuenode.cpp:198
#: src/synfig/valuenodes/valuenode_intstring.cpp:118
msgid "Int String"
msgstr ""

#: src/synfig/valuenode.cpp:199 src/synfig/valuenodes/valuenode_log.cpp:142
msgid "Logarithm"
msgstr ""

#: src/synfig/valuenode.cpp:200 src/synfig/valuenodes/valuenode_greyed.cpp:88
msgid "Greyed"
msgstr ""

#: src/synfig/valuenode.cpp:201 src/synfig/valuenodes/valuenode_pow.cpp:163
#: src/synfig/valuenodes/valuenode_pow.cpp:186
msgid "Power"
msgstr ""

#: src/synfig/valuenode.cpp:202
#: src/synfig/valuenodes/valuenode_compare.cpp:150
msgid "Compare"
msgstr ""

#: src/synfig/valuenode.cpp:203
msgid "Not"
msgstr ""

#: src/synfig/valuenode.cpp:204
msgid "And"
msgstr ""

#: src/synfig/valuenode.cpp:205
msgid "Or"
msgstr ""

#: src/synfig/valuenode.cpp:207
#: src/synfig/valuenodes/valuenode_boneinfluence.cpp:180
msgid "Bone Influence"
msgstr ""

#: src/synfig/valuenode.cpp:208 src/synfig/valuenodes/valuenode_bone.cpp:506
#: src/synfig/valuenodes/valuenode_bonelink.cpp:209
#: src/synfig/valuenodes/valuenode_boneweightpair.cpp:163
msgid "Bone"
msgstr ""

#: src/synfig/valuenode.cpp:209
msgid "Root Bone"
msgstr ""

#: src/synfig/valuenode.cpp:210
#: src/synfig/valuenodes/valuenode_staticlist.cpp:446
msgid "Static List"
msgstr ""

#: src/synfig/valuenode.cpp:211
#: src/synfig/valuenodes/valuenode_boneweightpair.cpp:120
msgid "Bone Weight Pair"
msgstr ""

#: src/synfig/valuenode.cpp:212
#: src/synfig/valuenodes/valuenode_bonelink.cpp:191
msgid "Bone Link"
msgstr ""

#: src/synfig/valuenode.cpp:214 src/synfig/valuenodes/valuenode_wplist.cpp:358
msgid "WPList"
msgstr ""

#: src/synfig/valuenode.cpp:215 src/synfig/valuenodes/valuenode_dilist.cpp:179
msgid "DIList"
msgstr ""

#: src/synfig/valuenode.cpp:217
#: src/synfig/valuenodes/valuenode_average.cpp:102
msgid "Average"
msgstr ""

#: src/synfig/valuenode.cpp:218
msgid "Weighted Average"
msgstr ""

#: src/synfig/valuenode.cpp:220
#: src/synfig/valuenodes/valuenode_dynamic.cpp:172
msgid "Dynamic"
msgstr ""

#: src/synfig/valuenode.cpp:221
#: src/synfig/valuenodes/valuenode_derivative.cpp:316
msgid "Derivative"
msgstr ""

#: src/synfig/valuenode.cpp:225
msgid "Animated File"
msgstr ""

#: src/synfig/valuenode.cpp:260
#, c-format
msgid "Bad type: ValueNode '%s' doesn't accept type '%s'"
msgstr ""

#: src/synfig/valuenode.cpp:716
msgid "Placeholder"
msgstr ""

#: src/synfig/valuenode.h:62
#, c-format
msgid "%s:%d wrong type for %s: need %s but got %s"
msgstr ""

#: src/synfig/valuenodes/valuenode_add.cpp:114
#: src/synfig/valuenodes/valuenode_average.cpp:64
#: src/synfig/valuenodes/valuenode_average.cpp:78
#: src/synfig/valuenodes/valuenode_gradientrotate.cpp:79
#: src/synfig/valuenodes/valuenode_integer.cpp:82
#: src/synfig/valuenodes/valuenode_integer.cpp:144
#: src/synfig/valuenodes/valuenode_range.cpp:96
#: src/synfig/valuenodes/valuenode_real.cpp:82
#: src/synfig/valuenodes/valuenode_real.cpp:144
#: src/synfig/valuenodes/valuenode_repeat_gradient.cpp:85
#: src/synfig/valuenodes/valuenode_scale.cpp:89
#: src/synfig/valuenodes/valuenode_stripes.cpp:82
#: src/synfig/valuenodes/valuenode_subtract.cpp:114
#: src/synfig/valuenodes/valuenode_weightedaverage.cpp:65
#: src/synfig/valuenodes/valuenode_weightedaverage.cpp:75
msgid ":Bad type "
msgstr ""

#: src/synfig/valuenodes/valuenode_add.cpp:142
#: src/synfig/valuenodes/valuenode_scale.cpp:121
#: src/synfig/valuenodes/valuenode_subtract.cpp:146
msgid "One or both of my parameters aren't set!"
msgstr ""

#: src/synfig/valuenodes/valuenode_add.cpp:240
msgid "Left Hand Side of the add"
msgstr ""

#: src/synfig/valuenodes/valuenode_add.cpp:244
msgid "Addition"
msgstr ""

#: src/synfig/valuenodes/valuenode_add.cpp:245
msgid "Right Hand Side of the add"
msgstr ""

#: src/synfig/valuenodes/valuenode_add.cpp:249
#: src/synfig/valuenodes/valuenode_scale.cpp:255
#: src/synfig/valuenodes/valuenode_subtract.cpp:238
msgid "Scalar"
msgstr ""

#: src/synfig/valuenodes/valuenode_add.cpp:250
msgid "Value that multiplies the add"
msgstr ""

#: src/synfig/valuenodes/valuenode_and.cpp:130
msgid "AND"
msgstr ""

#: src/synfig/valuenodes/valuenode_and.cpp:148
#: src/synfig/valuenodes/valuenode_or.cpp:148
msgid "Link1"
msgstr ""

#: src/synfig/valuenodes/valuenode_and.cpp:149
msgid "First operand of the AND operation"
msgstr ""

#: src/synfig/valuenodes/valuenode_and.cpp:153
#: src/synfig/valuenodes/valuenode_or.cpp:153
msgid "Link2"
msgstr ""

#: src/synfig/valuenodes/valuenode_and.cpp:154
msgid "Second operand of the AND operation"
msgstr ""

#: src/synfig/valuenodes/valuenode_anglestring.cpp:171
#: src/synfig/valuenodes/valuenode_intstring.cpp:167
#: src/synfig/valuenodes/valuenode_realstring.cpp:172
msgid "Value to convert to string"
msgstr ""

#: src/synfig/valuenodes/valuenode_anglestring.cpp:176
#: src/synfig/valuenodes/valuenode_intstring.cpp:172
#: src/synfig/valuenodes/valuenode_realstring.cpp:177
msgid "Width of the string"
msgstr ""

#: src/synfig/valuenodes/valuenode_anglestring.cpp:180
#: src/synfig/valuenodes/valuenode_realstring.cpp:181
msgid "Precision"
msgstr ""

#: src/synfig/valuenodes/valuenode_anglestring.cpp:181
#: src/synfig/valuenodes/valuenode_realstring.cpp:182
msgid "Number of decimal places"
msgstr ""

#: src/synfig/valuenodes/valuenode_anglestring.cpp:185
#: src/synfig/valuenodes/valuenode_intstring.cpp:176
#: src/synfig/valuenodes/valuenode_realstring.cpp:186
msgid "Zero Padded"
msgstr ""

#: src/synfig/valuenodes/valuenode_anglestring.cpp:186
#: src/synfig/valuenodes/valuenode_intstring.cpp:177
#: src/synfig/valuenodes/valuenode_realstring.cpp:187
msgid "When checked, the string is left filled with zeros to match the width"
msgstr ""

#: src/synfig/valuenodes/valuenode_animated.cpp:94
msgid "Animated"
msgstr ""

#: src/synfig/valuenodes/valuenode_atan2.cpp:149
msgid "X"
msgstr "X"

#: src/synfig/valuenodes/valuenode_atan2.cpp:150
msgid "Cosine of the angle"
msgstr ""

#: src/synfig/valuenodes/valuenode_atan2.cpp:154
msgid "Y"
msgstr ""

#: src/synfig/valuenodes/valuenode_atan2.cpp:155
msgid "Sine of the angle"
msgstr ""

#: src/synfig/valuenodes/valuenode_bline.cpp:987
#: src/synfig/valuenodes/valuenode_dilist.cpp:155
#: src/synfig/valuenodes/valuenode_dynamiclist.cpp:675
#: src/synfig/valuenodes/valuenode_staticlist.cpp:355
#: src/synfig/valuenodes/valuenode_wplist.cpp:334
msgid "No entries in list"
msgstr ""

#: src/synfig/valuenodes/valuenode_bline.cpp:990
#: src/synfig/valuenodes/valuenode_dilist.cpp:158
#: src/synfig/valuenodes/valuenode_dynamiclist.cpp:678
#: src/synfig/valuenodes/valuenode_staticlist.cpp:358
#: src/synfig/valuenodes/valuenode_wplist.cpp:337
msgid "No entries in ret_list"
msgstr ""

#: src/synfig/valuenodes/valuenode_bline.cpp:999
#: src/synfig/valuenodes/valuenode_bline.cpp:1116
#, c-format
msgid "Vertex %03d"
msgstr ""

#: src/synfig/valuenodes/valuenode_blinecalctangent.cpp:247
msgid "The Spline where the tangent is linked to"
msgstr ""

#: src/synfig/valuenodes/valuenode_blinecalctangent.cpp:252
#: src/synfig/valuenodes/valuenode_blinecalcvertex.cpp:210
#: src/synfig/valuenodes/valuenode_blinecalcwidth.cpp:215
msgid "When checked, the amount would loop"
msgstr ""

#: src/synfig/valuenodes/valuenode_blinecalctangent.cpp:257
msgid "The position of the linked tangent on the Spline (0,1]"
msgstr ""

#: src/synfig/valuenodes/valuenode_blinecalctangent.cpp:261
#: src/synfig/valuenodes/valuenode_composite.cpp:767
#: src/synfig/valuenodes/valuenode_composite.cpp:800
#: src/synfig/valuenodes/valuenode_gradientrotate.cpp:170
#: src/synfig/valuenodes/valuenode_linear.cpp:222
msgid "Offset"
msgstr ""

#: src/synfig/valuenodes/valuenode_blinecalctangent.cpp:262
msgid "Angle offset of the tangent"
msgstr ""

#: src/synfig/valuenodes/valuenode_blinecalctangent.cpp:267
msgid "Scale of the tangent"
msgstr ""

#: src/synfig/valuenodes/valuenode_blinecalctangent.cpp:271
msgid "Fixed Length"
msgstr ""

#: src/synfig/valuenodes/valuenode_blinecalctangent.cpp:272
msgid "When checked, the tangent's length is fixed"
msgstr ""

#: src/synfig/valuenodes/valuenode_blinecalctangent.cpp:277
msgid "When checked, the tangent is Spline length based"
msgstr ""

#: src/synfig/valuenodes/valuenode_blinecalcvertex.cpp:205
msgid "The spline where the vertex is linked to"
msgstr ""

#: src/synfig/valuenodes/valuenode_blinecalcvertex.cpp:215
msgid "The position of the linked vertex on the Spline (0,1]"
msgstr ""

#: src/synfig/valuenodes/valuenode_blinecalcvertex.cpp:220
msgid "When checked, the position is Spline length based"
msgstr ""

#: src/synfig/valuenodes/valuenode_blinecalcwidth.cpp:210
msgid "The spline where the width is linked to"
msgstr ""

#: src/synfig/valuenodes/valuenode_blinecalcwidth.cpp:220
msgid "The position of the linked width on the spline (0,1]"
msgstr ""

#: src/synfig/valuenodes/valuenode_blinecalcwidth.cpp:225
msgid "Scale of the width"
msgstr ""

#: src/synfig/valuenodes/valuenode_blinecalcwidth.cpp:230
msgid "When checked, the width is spline length based"
msgstr ""

#: src/synfig/valuenodes/valuenode_blinereversetangent.cpp:166
msgid "The referenced tangent to reverse"
msgstr ""

#: src/synfig/valuenodes/valuenode_blinereversetangent.cpp:171
msgid "When checked, the reference is reversed"
msgstr ""

#: src/synfig/valuenodes/valuenode_bone.cpp:250
#, c-format
msgid "Bone %d"
msgstr ""

#: src/synfig/valuenodes/valuenode_bone.cpp:589
msgid "The name of the bone"
msgstr ""

#: src/synfig/valuenodes/valuenode_bone.cpp:593
msgid "Parent"
msgstr ""

#: src/synfig/valuenodes/valuenode_bone.cpp:594
msgid "The parent bone of the bone"
msgstr ""

#: src/synfig/valuenodes/valuenode_bone.cpp:599
msgid "The rotating origin of the bone relative to its parent"
msgstr ""

#: src/synfig/valuenodes/valuenode_bone.cpp:604
msgid "The rotating angle of the bone relative to its parent"
msgstr ""

#: src/synfig/valuenodes/valuenode_bone.cpp:608
msgid "Local Length Scale"
msgstr ""

#: src/synfig/valuenodes/valuenode_bone.cpp:609
msgid "The scale of the bone aligned its length"
msgstr ""

#: src/synfig/valuenodes/valuenode_bone.cpp:613
msgid "Bone Width"
msgstr ""

#: src/synfig/valuenodes/valuenode_bone.cpp:614
msgid "Bone width at its origin"
msgstr ""

#: src/synfig/valuenodes/valuenode_bone.cpp:618
msgid "Recursive Length Scale"
msgstr ""

#: src/synfig/valuenodes/valuenode_bone.cpp:619
msgid "The scale of the bone and its children aligned to its length"
msgstr ""

#: src/synfig/valuenodes/valuenode_bone.cpp:623
msgid "Tip Width"
msgstr ""

#: src/synfig/valuenodes/valuenode_bone.cpp:624
msgid "Bone width at its tip"
msgstr ""

#: src/synfig/valuenodes/valuenode_bone.cpp:628
msgid "Z-Depth"
msgstr ""

#: src/synfig/valuenodes/valuenode_bone.cpp:629
msgid "The z-depth of the bone"
msgstr ""

#: src/synfig/valuenodes/valuenode_bone.cpp:633
msgid "Length Setup"
msgstr ""

#: src/synfig/valuenodes/valuenode_bone.cpp:634
msgid "The length of the bone at setup"
msgstr ""

#: src/synfig/valuenodes/valuenode_bone.cpp:1044
msgid "Root"
msgstr ""

#: src/synfig/valuenodes/valuenode_boneinfluence.cpp:224
msgid "Bone Weight List"
msgstr ""

#: src/synfig/valuenodes/valuenode_boneinfluence.cpp:225
msgid "List of bones used to calculate the influence"
msgstr ""

#: src/synfig/valuenodes/valuenode_boneinfluence.cpp:230
msgid "The value node being bone influenced"
msgstr ""

#: src/synfig/valuenodes/valuenode_bonelink.cpp:210
msgid "The linked bone"
msgstr ""

#: src/synfig/valuenodes/valuenode_bonelink.cpp:214
#: src/synfig/valuenodes/valuenode_bonelink.cpp:215
msgid "Base value"
msgstr ""

#: src/synfig/valuenodes/valuenode_bonelink.cpp:220
msgid "Make translation"
msgstr ""

#: src/synfig/valuenodes/valuenode_bonelink.cpp:225
msgid "Make rotation"
msgstr ""

#: src/synfig/valuenodes/valuenode_bonelink.cpp:229
msgid "Skew"
msgstr ""

#: src/synfig/valuenodes/valuenode_bonelink.cpp:230
msgid "Make skew"
msgstr ""

#: src/synfig/valuenodes/valuenode_bonelink.cpp:234
msgid "Scale X"
msgstr ""

#: src/synfig/valuenodes/valuenode_bonelink.cpp:235
msgid "Make scaling by X-axis"
msgstr ""

#: src/synfig/valuenodes/valuenode_bonelink.cpp:239
msgid "Scale Y"
msgstr ""

#: src/synfig/valuenodes/valuenode_bonelink.cpp:240
msgid "Make scaling by Y-axis"
msgstr ""

#: src/synfig/valuenodes/valuenode_boneweightpair.cpp:164
msgid "Bone used to make influence"
msgstr ""

#: src/synfig/valuenodes/valuenode_boneweightpair.cpp:168
msgid "weight"
msgstr ""

#: src/synfig/valuenodes/valuenode_boneweightpair.cpp:169
msgid "The relative value of influence of the bone"
msgstr ""

#: src/synfig/valuenodes/valuenode_compare.cpp:168
#: src/synfig/valuenodes/valuenode_dotproduct.cpp:168
#: src/synfig/valuenodes/valuenode_subtract.cpp:228
msgid "LHS"
msgstr ""

#: src/synfig/valuenodes/valuenode_compare.cpp:169
msgid "The left side of the comparison"
msgstr ""

#: src/synfig/valuenodes/valuenode_compare.cpp:173
#: src/synfig/valuenodes/valuenode_dotproduct.cpp:173
#: src/synfig/valuenodes/valuenode_subtract.cpp:233
msgid "RHS"
msgstr ""

#: src/synfig/valuenodes/valuenode_compare.cpp:174
msgid "The right side of the comparison"
msgstr ""

#: src/synfig/valuenodes/valuenode_compare.cpp:178
msgid "Greater"
msgstr "רב"

#: src/synfig/valuenodes/valuenode_compare.cpp:179
msgid "When checked, returns true if LHS > RHS"
msgstr ""

#: src/synfig/valuenodes/valuenode_compare.cpp:183
msgid "Equal"
msgstr "שווה"

#: src/synfig/valuenodes/valuenode_compare.cpp:184
msgid "When checked, returns true if LHS = RHS"
msgstr ""

#: src/synfig/valuenodes/valuenode_compare.cpp:188
msgid "Less"
msgstr "פחות"

#: src/synfig/valuenodes/valuenode_compare.cpp:189
msgid "When checked, returns true if LHS < RHS"
msgstr ""

#: src/synfig/valuenodes/valuenode_composite.cpp:300
msgid "Bad type for composite"
msgstr ""

#: src/synfig/valuenodes/valuenode_composite.cpp:633
msgid "Red"
msgstr "אדום"

#: src/synfig/valuenodes/valuenode_composite.cpp:634
msgid "The red component of the color"
msgstr ""

#: src/synfig/valuenodes/valuenode_composite.cpp:637
msgid "Green"
msgstr "ירוק"

#: src/synfig/valuenodes/valuenode_composite.cpp:638
msgid "The green component of the color"
msgstr ""

#: src/synfig/valuenodes/valuenode_composite.cpp:641
msgid "Blue"
msgstr "כחול"

#: src/synfig/valuenodes/valuenode_composite.cpp:642
msgid "The blue component of the color"
msgstr ""

#: src/synfig/valuenodes/valuenode_composite.cpp:645
msgid "Alpha"
msgstr "אלפא"

#: src/synfig/valuenodes/valuenode_composite.cpp:646
msgid "The alpha of the color"
msgstr "האלפא של הצבע"

#: src/synfig/valuenodes/valuenode_composite.cpp:654
msgid "Vertex 1"
msgstr ""

#: src/synfig/valuenodes/valuenode_composite.cpp:655
msgid "The first vertex of the segment"
msgstr ""

#: src/synfig/valuenodes/valuenode_composite.cpp:658
#: src/synfig/valuenodes/valuenode_composite.cpp:705
msgid "Tangent 1"
msgstr ""

#: src/synfig/valuenodes/valuenode_composite.cpp:659
msgid "The first tangent of the segment"
msgstr ""

#: src/synfig/valuenodes/valuenode_composite.cpp:662
msgid "Vertex 2"
msgstr ""

#: src/synfig/valuenodes/valuenode_composite.cpp:663
msgid "The second vertex of the segment"
msgstr ""

#: src/synfig/valuenodes/valuenode_composite.cpp:666
#: src/synfig/valuenodes/valuenode_composite.cpp:709
msgid "Tangent 2"
msgstr ""

#: src/synfig/valuenodes/valuenode_composite.cpp:667
msgid "The second tangent of the segment"
msgstr ""

#: src/synfig/valuenodes/valuenode_composite.cpp:675
msgid "X-Axis"
msgstr "ציר-X"

#: src/synfig/valuenodes/valuenode_composite.cpp:676
msgid "The X-Axis component of the vector"
msgstr ""

#: src/synfig/valuenodes/valuenode_composite.cpp:679
msgid "Y-Axis"
msgstr "ציר-Y"

#: src/synfig/valuenodes/valuenode_composite.cpp:680
msgid "The Y-Axis component of the vector"
msgstr ""

#: src/synfig/valuenodes/valuenode_composite.cpp:688
msgid "Vertex"
msgstr ""

#: src/synfig/valuenodes/valuenode_composite.cpp:689
msgid "The vertex of the Spline Point"
msgstr ""

#: src/synfig/valuenodes/valuenode_composite.cpp:693
msgid "The width of the Spline Point"
msgstr ""

#: src/synfig/valuenodes/valuenode_composite.cpp:697
msgid "Defines the Off and On position relative to neighbours"
msgstr ""

#: src/synfig/valuenodes/valuenode_composite.cpp:700
msgid "Split"
msgstr ""

#: src/synfig/valuenodes/valuenode_composite.cpp:701
msgid "When checked, tangents are independent"
msgstr ""

#: src/synfig/valuenodes/valuenode_composite.cpp:706
msgid "The first tangent of the Spline Point"
msgstr ""

#: src/synfig/valuenodes/valuenode_composite.cpp:710
msgid "The second tangent of the Spline Point"
msgstr ""

#: src/synfig/valuenodes/valuenode_composite.cpp:713
msgid "Radius Split"
msgstr ""

#: src/synfig/valuenodes/valuenode_composite.cpp:714
msgid "When checked, tangent's radii are independent"
msgstr ""

#: src/synfig/valuenodes/valuenode_composite.cpp:717
msgid "Angle Split"
msgstr ""

#: src/synfig/valuenodes/valuenode_composite.cpp:718
msgid "When checked, tangent's angles are independent"
msgstr ""

#: src/synfig/valuenodes/valuenode_composite.cpp:727
msgid "The [0,1] position of the Width Point over the Spline"
msgstr ""

#: src/synfig/valuenodes/valuenode_composite.cpp:731
msgid "The width of the Width Point"
msgstr ""

#: src/synfig/valuenodes/valuenode_composite.cpp:734
#: src/synfig/valuenodes/valuenode_composite.cpp:777
msgid "Side Type Before"
msgstr ""

#: src/synfig/valuenodes/valuenode_composite.cpp:735
#: src/synfig/valuenodes/valuenode_composite.cpp:745
msgid "Defines the interpolation type of the width point"
msgstr ""

#: src/synfig/valuenodes/valuenode_composite.cpp:737
#: src/synfig/valuenodes/valuenode_composite.cpp:747
msgid "Interpolate"
msgstr ""

#: src/synfig/valuenodes/valuenode_composite.cpp:744
#: src/synfig/valuenodes/valuenode_composite.cpp:786
msgid "Side Type After"
msgstr ""

#: src/synfig/valuenodes/valuenode_composite.cpp:754
msgid "Lower Boundary"
msgstr ""

#: src/synfig/valuenodes/valuenode_composite.cpp:755
msgid "Defines the position at start of the Spline"
msgstr ""

#: src/synfig/valuenodes/valuenode_composite.cpp:758
msgid "Upper Boundary"
msgstr ""

#: src/synfig/valuenodes/valuenode_composite.cpp:759
msgid "Defines the position at end of the Spline"
msgstr ""

#: src/synfig/valuenodes/valuenode_composite.cpp:768
msgid "The offset length of the Dash Item over the Spline"
msgstr ""

#: src/synfig/valuenodes/valuenode_composite.cpp:772
#: src/synfig/valuenodes/valuenode_timedswap.cpp:273
msgid "Length"
msgstr ""

#: src/synfig/valuenodes/valuenode_composite.cpp:773
msgid "The length of the Dash Item"
msgstr ""

#: src/synfig/valuenodes/valuenode_composite.cpp:778
#: src/synfig/valuenodes/valuenode_composite.cpp:787
msgid "Defines the side type of the dash item"
msgstr ""

#: src/synfig/valuenodes/valuenode_composite.cpp:801
msgid "The Offset component of the transformation"
msgstr ""

#: src/synfig/valuenodes/valuenode_composite.cpp:805
msgid "The Angle component of the transformation"
msgstr ""

#: src/synfig/valuenodes/valuenode_composite.cpp:808
msgid "Skew Angle"
msgstr ""

#: src/synfig/valuenodes/valuenode_composite.cpp:809
msgid "The Skew Angle component of the transformation"
msgstr ""

#: src/synfig/valuenodes/valuenode_composite.cpp:813
msgid "The Scale component of the transformation"
msgstr ""

#: src/synfig/valuenodes/valuenode_composite.cpp:822
msgid "The Weight of the value"
msgstr ""

#: src/synfig/valuenodes/valuenode_composite.cpp:825
msgid "Value"
msgstr ""

#: src/synfig/valuenodes/valuenode_composite.cpp:826
msgid "The Value"
msgstr ""

#: src/synfig/valuenodes/valuenode_composite.cpp:834
msgid "First"
msgstr ""

#: src/synfig/valuenodes/valuenode_composite.cpp:835
msgid "The First Value"
msgstr ""

#: src/synfig/valuenodes/valuenode_composite.cpp:838
msgid "Second"
msgstr ""

#: src/synfig/valuenodes/valuenode_composite.cpp:839
msgid "The Second Value"
msgstr ""

#: src/synfig/valuenodes/valuenode_cos.cpp:157
msgid "Value to calculate the cosine"
msgstr ""

#: src/synfig/valuenodes/valuenode_cos.cpp:161
#: src/synfig/valuenodes/valuenode_sine.cpp:160
msgid "Amplitude"
msgstr ""

#: src/synfig/valuenodes/valuenode_cos.cpp:162
msgid "Multiplier of the resulting cosine"
msgstr ""

#: src/synfig/valuenodes/valuenode_derivative.cpp:369
msgid "Value to calculate the derivative"
msgstr ""

#: src/synfig/valuenodes/valuenode_derivative.cpp:372
msgid "Interval"
msgstr ""

#: src/synfig/valuenodes/valuenode_derivative.cpp:373
msgid "Interval of time to calculate the finite differences"
msgstr ""

#: src/synfig/valuenodes/valuenode_derivative.cpp:376
msgid "Accuracy"
msgstr ""

#: src/synfig/valuenodes/valuenode_derivative.cpp:377
msgid "Accuracy of the derivative"
msgstr ""

#: src/synfig/valuenodes/valuenode_derivative.cpp:379
msgid "Rough"
msgstr ""

#: src/synfig/valuenodes/valuenode_derivative.cpp:381
msgid "Fine"
msgstr ""

#: src/synfig/valuenodes/valuenode_derivative.cpp:382
msgid "Extreme"
msgstr ""

#: src/synfig/valuenodes/valuenode_derivative.cpp:385
msgid "Order"
msgstr ""

#: src/synfig/valuenodes/valuenode_derivative.cpp:386
msgid "Order of the derivative"
msgstr ""

#: src/synfig/valuenodes/valuenode_derivative.cpp:388
msgid "First Derivative"
msgstr ""

#: src/synfig/valuenodes/valuenode_derivative.cpp:389
msgid "Second Derivative"
msgstr ""

#: src/synfig/valuenodes/valuenode_dilist.cpp:167
#, c-format
msgid "DashItem %03d"
msgstr ""

#: src/synfig/valuenodes/valuenode_dotproduct.cpp:169
msgid "The left side of the dot product"
msgstr ""

#: src/synfig/valuenodes/valuenode_dotproduct.cpp:174
msgid "The right side of the dot product"
msgstr ""

#: src/synfig/valuenodes/valuenode_duplicate.cpp:195
msgid "From"
msgstr ""

#: src/synfig/valuenodes/valuenode_duplicate.cpp:196
msgid "Initial value of the index "
msgstr ""

#: src/synfig/valuenodes/valuenode_duplicate.cpp:200
msgid "To"
msgstr ""

#: src/synfig/valuenodes/valuenode_duplicate.cpp:201
msgid "Final value of the index"
msgstr ""

#: src/synfig/valuenodes/valuenode_duplicate.cpp:206
msgid "Amount increment of the index"
msgstr ""

#: src/synfig/valuenodes/valuenode_dynamic.cpp:238
msgid "Tip static"
msgstr ""

#: src/synfig/valuenodes/valuenode_dynamic.cpp:239
msgid "Equilibrium tip position without external forces"
msgstr ""

#: src/synfig/valuenodes/valuenode_dynamic.cpp:243
msgid "Basement of the dynamic system"
msgstr ""

#: src/synfig/valuenodes/valuenode_dynamic.cpp:246
msgid "Force"
msgstr ""

#: src/synfig/valuenodes/valuenode_dynamic.cpp:247
msgid "External force applied on the mass center of gravity"
msgstr ""

#: src/synfig/valuenodes/valuenode_dynamic.cpp:250
msgid "Torque"
msgstr ""

#: src/synfig/valuenodes/valuenode_dynamic.cpp:251
msgid "External momentum applied at the center of inertia"
msgstr ""

#: src/synfig/valuenodes/valuenode_dynamic.cpp:254
msgid "Damping coefficient"
msgstr ""

#: src/synfig/valuenodes/valuenode_dynamic.cpp:255
msgid "Radial damping coefficient of the dynamic system"
msgstr ""

#: src/synfig/valuenodes/valuenode_dynamic.cpp:258
msgid "Friction coefficient"
msgstr ""

#: src/synfig/valuenodes/valuenode_dynamic.cpp:259
msgid "Rotational friction coefficient of the dynamic system"
msgstr ""

#: src/synfig/valuenodes/valuenode_dynamic.cpp:262
msgid "Spring coefficient"
msgstr ""

#: src/synfig/valuenodes/valuenode_dynamic.cpp:263
msgid "Radial spring coefficient of the dynamic system"
msgstr ""

#: src/synfig/valuenodes/valuenode_dynamic.cpp:266
msgid "Torsion coefficient"
msgstr ""

#: src/synfig/valuenodes/valuenode_dynamic.cpp:267
msgid "Torsion coefficient of the dynamic system"
msgstr ""

#: src/synfig/valuenodes/valuenode_dynamic.cpp:270
msgid "Mass"
msgstr ""

#: src/synfig/valuenodes/valuenode_dynamic.cpp:271
msgid "Mass of the dynamic system"
msgstr ""

#: src/synfig/valuenodes/valuenode_dynamic.cpp:274
msgid "Moment of Inertia"
msgstr ""

#: src/synfig/valuenodes/valuenode_dynamic.cpp:275
msgid "Moment of inertia of the dynamic system"
msgstr ""

#: src/synfig/valuenodes/valuenode_dynamic.cpp:278
msgid "Spring rigid"
msgstr ""

#: src/synfig/valuenodes/valuenode_dynamic.cpp:279
msgid "When checked, linear spring is rigid"
msgstr ""

#: src/synfig/valuenodes/valuenode_dynamic.cpp:282
msgid "Torsion rigid"
msgstr ""

#: src/synfig/valuenodes/valuenode_dynamic.cpp:283
msgid "When checked torsion spring is rigid"
msgstr ""

#: src/synfig/valuenodes/valuenode_dynamic.cpp:286
msgid "Origin drags tip"
msgstr ""

#: src/synfig/valuenodes/valuenode_dynamic.cpp:287
msgid "When checked result is origin + tip otherwise result is just tip"
msgstr ""

#: src/synfig/valuenodes/valuenode_dynamiclist.cpp:669
#: src/synfig/valuenodes/valuenode_staticlist.cpp:352
msgid "List type/item type mismatch, throwing away mismatch"
msgstr ""

#: src/synfig/valuenodes/valuenode_dynamiclist.cpp:717
#: src/synfig/valuenodes/valuenode_dynamiclist.cpp:974
#: src/synfig/valuenodes/valuenode_staticlist.cpp:397
#: src/synfig/valuenodes/valuenode_staticlist.cpp:462
#, c-format
msgid "Item %03d"
msgstr ""

#: src/synfig/valuenodes/valuenode_exp.cpp:151
msgid "Exponent"
msgstr ""

#: src/synfig/valuenodes/valuenode_exp.cpp:152
msgid "The value to raise the constant 'e'"
msgstr ""

#: src/synfig/valuenodes/valuenode_exp.cpp:157
msgid "Multiplier of the resulting exponent"
msgstr ""

#: src/synfig/valuenodes/valuenode_gradientcolor.cpp:160
msgid "The gradient where the color is picked from"
msgstr ""

#: src/synfig/valuenodes/valuenode_gradientcolor.cpp:165
msgid "The position of the color at the gradient (0,1]"
msgstr ""

#: src/synfig/valuenodes/valuenode_gradientcolor.cpp:170
msgid "When checked, the index would loop"
msgstr ""

#: src/synfig/valuenodes/valuenode_gradientrotate.cpp:166
msgid "The source gradient to rotate"
msgstr ""

#: src/synfig/valuenodes/valuenode_gradientrotate.cpp:171
msgid "The amount to offset the gradient"
msgstr ""

#: src/synfig/valuenodes/valuenode_greyed.cpp:101
msgid "The greyed value"
msgstr ""

#: src/synfig/valuenodes/valuenode_integer.cpp:193
msgid "The integer value to be converted"
msgstr ""

#: src/synfig/valuenodes/valuenode_intstring.cpp:166
msgid "Int"
msgstr ""

#: src/synfig/valuenodes/valuenode_join.cpp:188
msgid "Strings"
msgstr ""

#: src/synfig/valuenodes/valuenode_join.cpp:189
msgid "The List of strings to join"
msgstr ""

#: src/synfig/valuenodes/valuenode_join.cpp:193
#: src/synfig/valuenodes/valuenode_timedswap.cpp:258
msgid "Before"
msgstr ""

#: src/synfig/valuenodes/valuenode_join.cpp:194
msgid "The string to place before the joined strings"
msgstr ""

#: src/synfig/valuenodes/valuenode_join.cpp:198
msgid "Separator"
msgstr ""

#: src/synfig/valuenodes/valuenode_join.cpp:199
msgid "The string to place between each string joined"
msgstr ""

#: src/synfig/valuenodes/valuenode_join.cpp:203
#: src/synfig/valuenodes/valuenode_timedswap.cpp:263
msgid "After"
msgstr ""

#: src/synfig/valuenodes/valuenode_join.cpp:204
msgid "The string to place after the joined strings"
msgstr ""

#: src/synfig/valuenodes/valuenode_linear.cpp:209
msgid "Rate"
msgstr ""

#: src/synfig/valuenodes/valuenode_linear.cpp:210
#: src/synfig/valuenodes/valuenode_linear.cpp:217
msgid "Value that is multiplied by the current time (in seconds)"
msgstr ""

#: src/synfig/valuenodes/valuenode_linear.cpp:216
msgid "Slope"
msgstr ""

#: src/synfig/valuenodes/valuenode_linear.cpp:223
msgid "Returned value when the current time is zero"
msgstr ""

#: src/synfig/valuenodes/valuenode_log.cpp:161
msgid "Value node used to calculate the Neperian logarithm"
msgstr ""

#: src/synfig/valuenodes/valuenode_log.cpp:165
#: src/synfig/valuenodes/valuenode_pow.cpp:191
#: src/synfig/valuenodes/valuenode_reciprocal.cpp:171
msgid "Epsilon"
msgstr ""

#: src/synfig/valuenodes/valuenode_log.cpp:166
msgid "Value used to compare 'link' with zero "
msgstr ""

#: src/synfig/valuenodes/valuenode_log.cpp:170
#: src/synfig/valuenodes/valuenode_pow.cpp:196
#: src/synfig/valuenodes/valuenode_reciprocal.cpp:176
msgid "Infinite"
msgstr ""

#: src/synfig/valuenodes/valuenode_log.cpp:171
#: src/synfig/valuenodes/valuenode_pow.cpp:197
msgid "Returned value when result tends to infinite"
msgstr ""

#: src/synfig/valuenodes/valuenode_not.cpp:124
msgid "NOT"
msgstr ""

#: src/synfig/valuenodes/valuenode_not.cpp:143
msgid "Value node used to do the NOT operation"
msgstr ""

#: src/synfig/valuenodes/valuenode_or.cpp:130
msgid "OR"
msgstr ""

#: src/synfig/valuenodes/valuenode_or.cpp:149
#: src/synfig/valuenodes/valuenode_or.cpp:154
msgid "Value node used for the OR boolean operation"
msgstr ""

#: src/synfig/valuenodes/valuenode_pow.cpp:181
msgid "Base"
msgstr ""

#: src/synfig/valuenodes/valuenode_pow.cpp:182
msgid "The base to be raised to the power"
msgstr ""

#: src/synfig/valuenodes/valuenode_pow.cpp:187
msgid "The power used to raise the base"
msgstr ""

#: src/synfig/valuenodes/valuenode_pow.cpp:192
msgid "Value used to compare base or power with zero "
msgstr ""

#: src/synfig/valuenodes/valuenode_radialcomposite.cpp:129
msgid "Bad type for radialcomposite"
msgstr ""

#: src/synfig/valuenodes/valuenode_radialcomposite.cpp:256
msgid "Luma"
msgstr ""

#: src/synfig/valuenodes/valuenode_radialcomposite.cpp:274
msgid "The length of the vector"
msgstr ""

#: src/synfig/valuenodes/valuenode_radialcomposite.cpp:277
msgid "Theta"
msgstr "תטא"

#: src/synfig/valuenodes/valuenode_radialcomposite.cpp:278
msgid "The angle of the vector with the X axis"
msgstr ""

#: src/synfig/valuenodes/valuenode_range.cpp:129
msgid "Some of my parameters aren't set!"
msgstr ""

#: src/synfig/valuenodes/valuenode_range.cpp:280
msgid "Min"
msgstr ""

#: src/synfig/valuenodes/valuenode_range.cpp:281
msgid "Returned value when 'Link' is smaller"
msgstr ""

#: src/synfig/valuenodes/valuenode_range.cpp:285
msgid "Max"
msgstr ""

#: src/synfig/valuenodes/valuenode_range.cpp:286
msgid "Returned value when 'Link' is greater"
msgstr ""

#: src/synfig/valuenodes/valuenode_range.cpp:291
msgid "The value node to limit its range"
msgstr ""

#: src/synfig/valuenodes/valuenode_real.cpp:187
msgid "The real value to be converted"
msgstr ""

#: src/synfig/valuenodes/valuenode_reciprocal.cpp:167
msgid "The value node used to calculate its reciprocal"
msgstr ""

#: src/synfig/valuenodes/valuenode_reciprocal.cpp:172
msgid ""
"The value used to decide whether 'Link' is too small to obtain its reciprocal"
msgstr ""

#: src/synfig/valuenodes/valuenode_reciprocal.cpp:177
msgid "The resulting value when 'Link' < 'Epsilon'"
msgstr ""

#: src/synfig/valuenodes/valuenode_reference.cpp:145
msgid "The referenced value"
msgstr ""

#: src/synfig/valuenodes/valuenode_repeat_gradient.cpp:205
msgid "The source gradient to repeat"
msgstr ""

#: src/synfig/valuenodes/valuenode_repeat_gradient.cpp:209
msgid "Count"
msgstr ""

#: src/synfig/valuenodes/valuenode_repeat_gradient.cpp:210
msgid "The number of repetition of the gradient"
msgstr ""

#: src/synfig/valuenodes/valuenode_repeat_gradient.cpp:215
msgid ""
"Specifies how much biased is the source gradient in the repetition [0,1]"
msgstr ""

#: src/synfig/valuenodes/valuenode_repeat_gradient.cpp:219
msgid "Specify Start"
msgstr "ציין התחלה"

#: src/synfig/valuenodes/valuenode_repeat_gradient.cpp:220
msgid ""
"When checked, 'Start Color' is used as the start of the resulting gradient"
msgstr ""

#: src/synfig/valuenodes/valuenode_repeat_gradient.cpp:224
msgid "Specify End"
msgstr "ציין סיום"

#: src/synfig/valuenodes/valuenode_repeat_gradient.cpp:225
msgid ""
"When checked, 'End Color' is used as the start of the resulting gradient"
msgstr ""

#: src/synfig/valuenodes/valuenode_repeat_gradient.cpp:229
msgid "Start Color"
msgstr "התחלת הצבע"

#: src/synfig/valuenodes/valuenode_repeat_gradient.cpp:230
msgid "Used as the start of the resulting gradient"
msgstr ""

#: src/synfig/valuenodes/valuenode_repeat_gradient.cpp:234
msgid "End Color"
msgstr "סיום הצבע"

#: src/synfig/valuenodes/valuenode_repeat_gradient.cpp:235
msgid "Used as the end of the resulting gradient"
msgstr ""

#: src/synfig/valuenodes/valuenode_reverse.cpp:309
msgid "The value to be reversed"
msgstr ""

#: src/synfig/valuenodes/valuenode_scale.cpp:151
#: src/synfig/valuenodes/valuenode_scale.cpp:168
#: src/synfig/valuenodes/valuenode_scale.cpp:179
msgid "Attempting to get the inverse of a non invertible Valuenode"
msgstr ""

#: src/synfig/valuenodes/valuenode_scale.cpp:251
msgid "The value node used to scale"
msgstr ""

#: src/synfig/valuenodes/valuenode_scale.cpp:256
msgid "Value that multiplies the value node"
msgstr ""

#: src/synfig/valuenodes/valuenode_segcalctangent.cpp:157
#: src/synfig/valuenodes/valuenode_segcalcvertex.cpp:155
msgid "Segment"
msgstr ""

#: src/synfig/valuenodes/valuenode_segcalctangent.cpp:158
msgid "The Segment where the tangent is linked to"
msgstr ""

#: src/synfig/valuenodes/valuenode_segcalctangent.cpp:163
msgid "The position of the linked tangent on the Segment (0,1]"
msgstr ""

#: src/synfig/valuenodes/valuenode_segcalcvertex.cpp:156
msgid "The Segment where the vertex is linked to"
msgstr ""

#: src/synfig/valuenodes/valuenode_segcalcvertex.cpp:161
msgid "The position of the linked vertex on the Segment (0,1]"
msgstr ""

#: src/synfig/valuenodes/valuenode_sine.cpp:156
msgid "The angle where the sine is calculated from"
msgstr ""

#: src/synfig/valuenodes/valuenode_sine.cpp:161
msgid "The value that multiplies the resulting sine"
msgstr ""

#: src/synfig/valuenodes/valuenode_step.cpp:194
msgid "The value node used to make the step"
msgstr ""

#: src/synfig/valuenodes/valuenode_step.cpp:199
msgid "The duration of the step"
msgstr ""

#: src/synfig/valuenodes/valuenode_step.cpp:203
#: src/tool/printing_functions.cpp:75
msgid "Start Time"
msgstr ""

#: src/synfig/valuenodes/valuenode_step.cpp:204
msgid "The time when the step conversion starts"
msgstr ""

#: src/synfig/valuenodes/valuenode_step.cpp:208
msgid "Intersection"
msgstr ""

#: src/synfig/valuenodes/valuenode_step.cpp:209
msgid "Value that define whether the step is centered on the value [0,1]"
msgstr ""

#: src/synfig/valuenodes/valuenode_stripes.cpp:190
#: src/synfig/valuenodes/valuenode_twotone.cpp:154
msgid "Color 1"
msgstr "צבע 1"

#: src/synfig/valuenodes/valuenode_stripes.cpp:191
msgid "One color of the gradient stripes"
msgstr ""

#: src/synfig/valuenodes/valuenode_stripes.cpp:195
#: src/synfig/valuenodes/valuenode_twotone.cpp:159
msgid "Color 2"
msgstr "צבע 2"

#: src/synfig/valuenodes/valuenode_stripes.cpp:196
msgid "Other color of the gradient stripes"
msgstr ""

#: src/synfig/valuenodes/valuenode_stripes.cpp:200
msgid "Stripe Count"
msgstr ""

#: src/synfig/valuenodes/valuenode_stripes.cpp:201
msgid "Number of stripes in the gradient"
msgstr ""

#: src/synfig/valuenodes/valuenode_stripes.cpp:206
msgid "Width of stripes in the gradient between [0,1]"
msgstr ""

#: src/synfig/valuenodes/valuenode_subtract.cpp:229
msgid "Left Hand Side of the subtraction"
msgstr ""

#: src/synfig/valuenodes/valuenode_subtract.cpp:234
msgid "Right Hand Side of the subtraction"
msgstr ""

#: src/synfig/valuenodes/valuenode_subtract.cpp:239
msgid "Value that multiplies the subtraction"
msgstr ""

#: src/synfig/valuenodes/valuenode_switch.cpp:154
msgid "Link Off"
msgstr ""

#: src/synfig/valuenodes/valuenode_switch.cpp:155
msgid "The value node returned when the switch is off"
msgstr ""

#: src/synfig/valuenodes/valuenode_switch.cpp:159
msgid "Link On"
msgstr ""

#: src/synfig/valuenodes/valuenode_switch.cpp:160
msgid "The value node returned when the switch is on"
msgstr ""

#: src/synfig/valuenodes/valuenode_switch.cpp:165
msgid "When checked, returns 'Link On', otherwise returns 'Link Off'"
msgstr ""

#: src/synfig/valuenodes/valuenode_timedswap.cpp:259
msgid "The value node returned when current time is before 'time' - 'length'"
msgstr ""

#: src/synfig/valuenodes/valuenode_timedswap.cpp:264
msgid "The value node returned when current time is after 'time'"
msgstr ""

#: src/synfig/valuenodes/valuenode_timedswap.cpp:269
msgid "The time when the linear interpolation ends"
msgstr ""

#: src/synfig/valuenodes/valuenode_timedswap.cpp:274
msgid ""
"The length of time when the linear interpolation between 'Before' and "
"'After' is made"
msgstr ""

#: src/synfig/valuenodes/valuenode_timeloop.cpp:176
msgid "The value node to time loop"
msgstr ""

#: src/synfig/valuenodes/valuenode_timeloop.cpp:181
msgid "Start time of the loop for the value node Timeline"
msgstr ""

#: src/synfig/valuenodes/valuenode_timeloop.cpp:191
msgid "Length of the loop"
msgstr ""

#: src/synfig/valuenodes/valuenode_timestring.cpp:158
msgid "The time that is converted to string"
msgstr ""

#: src/synfig/valuenodes/valuenode_twotone.cpp:155
msgid "The start color of the gradient"
msgstr ""

#: src/synfig/valuenodes/valuenode_twotone.cpp:160
msgid "The end color of the gradient"
msgstr ""

#: src/synfig/valuenodes/valuenode_vectorangle.cpp:144
#: src/synfig/valuenodes/valuenode_vectorlength.cpp:142
#: src/synfig/valuenodes/valuenode_vectorx.cpp:142
#: src/synfig/valuenodes/valuenode_vectory.cpp:142
msgid "Vector"
msgstr "וקטור"

#: src/synfig/valuenodes/valuenode_vectorangle.cpp:145
msgid "The vector where the angle is calculated from"
msgstr ""

#: src/synfig/valuenodes/valuenode_vectorlength.cpp:143
msgid "The vector where the length is calculated from"
msgstr ""

#: src/synfig/valuenodes/valuenode_vectorx.cpp:143
msgid "The vector where the X coordinate is extracted from"
msgstr ""

#: src/synfig/valuenodes/valuenode_vectory.cpp:143
msgid "The vector where the Y coordinate is extracted from"
msgstr ""

#: src/synfig/valuenodes/valuenode_weightedaverage.cpp:110
msgid "weighted Average"
msgstr ""

#: src/synfig/valuenodes/valuenode_wplist.cpp:346
#, c-format
msgid "WidthPoint %03d"
msgstr ""

#: src/tool/main.cpp:104
msgid "FATAL: Synfig Version Mismatch"
msgstr ""

#: src/tool/main.cpp:143
msgid "Settings"
msgstr "הגדרות"

#: src/tool/main.cpp:145
msgid "Specify output target (Default: PNG)"
msgstr ""

#: src/tool/main.cpp:146
msgid "Set the image width in pixels (Use zero for file default)"
msgstr ""

#: src/tool/main.cpp:147
msgid "Set the image height in pixels (Use zero for file default)"
msgstr ""

#: src/tool/main.cpp:148
msgid "Set the diagonal size of image window (Span)"
msgstr ""

#: src/tool/main.cpp:149
msgid "Set antialias amount for parametric renderer."
msgstr ""

#: src/tool/main.cpp:150
#, c-format
msgid "Specify image quality for accelerated renderer (Default: %d)"
msgstr ""

#: src/tool/main.cpp:151
msgid "Gamma"
msgstr ""

#: src/tool/main.cpp:152
msgid "Enable multithreaded renderer using the specified number of threads"
msgstr ""

#: src/tool/main.cpp:153
msgid "Specify input filename"
msgstr ""

#: src/tool/main.cpp:154
msgid "Specify output filename"
msgstr ""

#: src/tool/main.cpp:155
msgid ""
"Output file sequence separator string (Use double quotes if you want to use "
"spaces)"
msgstr ""

#: src/tool/main.cpp:156
msgid "Render the canvas with the given id instead of the root."
msgstr ""

#: src/tool/main.cpp:157
msgid "Set the frame rate"
msgstr ""

#: src/tool/main.cpp:158
msgid "Render a single frame at <seconds>"
msgstr ""

#: src/tool/main.cpp:159 src/tool/main.cpp:160
msgid "Set the starting time"
msgstr ""

#: src/tool/main.cpp:161
msgid "Set the ending time"
msgstr ""

#: src/tool/main.cpp:162
msgid "Set the physical resolution (Dots-per-inch)"
msgstr ""

#: src/tool/main.cpp:163
msgid "Set the physical X resolution (Dots-per-inch)"
msgstr ""

#: src/tool/main.cpp:164
msgid "Set the physical Y resolution (Dots-per-inch)"
msgstr ""

#: src/tool/main.cpp:167
msgid "Switch options"
msgstr ""

#: src/tool/main.cpp:169
msgid "Output verbosity level"
msgstr ""

#: src/tool/main.cpp:170
msgid "Quiet mode (No progress/time-remaining display)"
msgstr ""

#: src/tool/main.cpp:171
msgid "Print benchmarks"
msgstr ""

#: src/tool/main.cpp:172
msgid "Extract alpha"
msgstr ""

#: src/tool/main.cpp:175
msgid "Misc options"
msgstr ""

#: src/tool/main.cpp:177
msgid "Append layers in <filename> to composition"
msgstr ""

#: src/tool/main.cpp:178
msgid "Print out specified details of the root canvas"
msgstr ""

#: src/tool/main.cpp:179 src/tool/main.cpp:205
msgid "Print out the list of exported canvases in the composition"
msgstr ""

#: src/tool/main.cpp:182
msgid "FFMPEG target options"
msgstr ""

#: src/tool/main.cpp:184
msgid "Set the codec for the video. See --ffmpeg-video-codecs"
msgstr ""

#: src/tool/main.cpp:185
msgid "Set the bitrate for the output video"
msgstr ""

#: src/tool/main.cpp:188
msgid "Synfig info options"
msgstr ""

#: src/tool/main.cpp:190
msgid "Produce this help message"
msgstr ""

#: src/tool/main.cpp:191
msgid "Print out the list of available importers"
msgstr ""

#: src/tool/main.cpp:192
msgid "Print out misc build information"
msgstr ""

#: src/tool/main.cpp:193
msgid "Print out the list of available layers"
msgstr ""

#: src/tool/main.cpp:194
msgid "Print out layer's description, parameter info, etc."
msgstr ""

#: src/tool/main.cpp:195
msgid "Print out license information"
msgstr ""

#: src/tool/main.cpp:196
msgid "Print out the list of loaded modules"
msgstr ""

#: src/tool/main.cpp:197
msgid "Print out the list of available targets"
msgstr ""

#: src/tool/main.cpp:198
msgid ""
"Print out the list of available video codecs when encoding through FFMPEG"
msgstr ""

#: src/tool/main.cpp:199
msgid "Print out the list of available ValueNodes"
msgstr ""

#: src/tool/main.cpp:200
msgid "Print out version information"
msgstr ""

#: src/tool/main.cpp:209
msgid "Synfig debug flags"
msgstr ""

#: src/tool/main.cpp:211
msgid "Test GUID generation"
msgstr ""

#: src/tool/main.cpp:212
msgid "Test signal implementation"
msgstr ""

#: src/tool/main.cpp:247
msgid "Try 'synfig --help' for more information"
msgstr ""

#: src/tool/joblistprocessor.cpp:74
msgid "Nothing to do!"
msgstr ""

#: src/tool/joblistprocessor.cpp:85
msgid "Attempting to determine target/outfile..."
msgstr ""

#: src/tool/joblistprocessor.cpp:91
msgid "Target name undefined, attempting to figure it out"
msgstr ""

#: src/tool/joblistprocessor.cpp:121
msgid "Defaulting to PNG target..."
msgstr ""

#: src/tool/joblistprocessor.cpp:146
#, c-format
msgid "Unable to create output for \"%s\": %s"
msgstr ""

#: src/tool/joblistprocessor.cpp:149 src/tool/joblistprocessor.cpp:169
msgid "Throwing out job..."
msgstr ""

#: src/tool/joblistprocessor.cpp:153
msgid "Creating the target..."
msgstr ""

#: src/tool/joblistprocessor.cpp:166
#, c-format
msgid "Unknown target for \"%s\": %s"
msgstr ""

#: src/tool/joblistprocessor.cpp:179
msgid "Setting the canvas on the target..."
msgstr ""

#: src/tool/joblistprocessor.cpp:182
msgid "Setting the quality of the target..."
msgstr ""

#: src/tool/joblistprocessor.cpp:187
msgid "Setting the alpha mode of the target..."
msgstr ""

#: src/tool/joblistprocessor.cpp:229 src/tool/joblistprocessor.cpp:239
msgid "Render Failure."
msgstr ""

#: src/tool/joblistprocessor.cpp:233
msgid "Rendering..."
msgstr ""

#: src/tool/joblistprocessor.cpp:247
msgid ": Rendered in "
msgstr ""

#: src/tool/joblistprocessor.cpp:249
msgid " seconds."
msgstr "שניות."

#: src/tool/joblistprocessor.cpp:253
msgid "Done."
msgstr ""

#: src/tool/optionsprocessor.cpp:140
msgid "Unrecognised canvas variable: "
msgstr ""

#: src/tool/optionsprocessor.cpp:141
msgid "Recognized variables are:"
msgstr ""

#: src/tool/optionsprocessor.cpp:158
msgid "verbosity set to "
msgstr ""

#: src/tool/optionsprocessor.cpp:178
msgid "Threads set to "
msgstr ""

#: src/tool/optionsprocessor.cpp:257
msgid "Layer Name: "
msgstr ""

#: src/tool/optionsprocessor.cpp:258
msgid "Localized Layer Name: "
msgstr ""

#: src/tool/optionsprocessor.cpp:260
msgid "Version: "
msgstr "גרסה:"

#: src/tool/optionsprocessor.cpp:265
msgid "param - "
msgstr ""

#: src/tool/optionsprocessor.cpp:267
msgid " (not critical)"
msgstr ""

#: src/tool/optionsprocessor.cpp:268
msgid "\tLocalized Name: "
msgstr ""

#: src/tool/optionsprocessor.cpp:272
msgid "\tDescription: "
msgstr "\tתאור: "

#: src/tool/optionsprocessor.cpp:276
msgid "\tHint: "
msgstr "\tרמז: "

#: src/tool/optionsprocessor.cpp:342
#, c-format
msgid "Antialiasing set to %d, (%d samples per pixel)"
msgstr ""

#: src/tool/optionsprocessor.cpp:349
#, c-format
msgid "Span set to %d units"
msgstr ""

#: src/tool/optionsprocessor.cpp:357
#, c-format
msgid "Frame rate set to %d frames per second"
msgstr ""

#: src/tool/optionsprocessor.cpp:367
#, c-format
msgid "Physical resolution set to %f dpi"
msgstr ""

#: src/tool/optionsprocessor.cpp:376
#, c-format
msgid "Physical X resolution set to %f dpi"
msgstr ""

#: src/tool/optionsprocessor.cpp:385
#, c-format
msgid "Physical Y resolution set to %f dpi"
msgstr ""

#: src/tool/optionsprocessor.cpp:408
msgid "Rendering frame at "
msgstr ""

#: src/tool/optionsprocessor.cpp:414
msgid "Gamma argument is currently ignored"
msgstr ""

#: src/tool/optionsprocessor.cpp:429
#, c-format
msgid "Resolution set to %dx%d."
msgstr ""

#: src/tool/optionsprocessor.cpp:446
msgid "Both video codec and bitrate parameters are necessary."
msgstr ""

#: src/tool/optionsprocessor.cpp:472
#, c-format
msgid "Video codec \"%s\" is not supported."
msgstr ""

#: src/tool/optionsprocessor.cpp:476
msgid "Target video codec set to: "
msgstr ""

#: src/tool/optionsprocessor.cpp:482
msgid "Target bitrate set to: "
msgstr ""

#: src/tool/optionsprocessor.cpp:488
msgid "Output file sequence separator set to: '"
msgstr ""

#: src/tool/optionsprocessor.cpp:532
#, c-format
msgid "Unable to load file '%s'."
msgstr ""

#: src/tool/optionsprocessor.cpp:540
msgid "No input file provided."
msgstr ""

#: src/tool/optionsprocessor.cpp:546
msgid "Target set to "
msgstr ""

#: src/tool/optionsprocessor.cpp:565
msgid "Quality set to "
msgstr ""

#: src/tool/optionsprocessor.cpp:584
#, c-format
msgid ""
"Unable to find canvas with ID \"%s\" in %s.\n"
"Throwing out job..."
msgstr ""

#: src/tool/optionsprocessor.cpp:591
#, c-format
msgid ""
"Invalid canvas name \"%s\" in %s.\n"
"Throwing out job..."
msgstr ""

#: src/tool/optionsprocessor.cpp:620
msgid "Unable to append '"
msgstr ""

#: src/tool/optionsprocessor.cpp:634
msgid "Appended contents of "
msgstr ""

#: src/tool/printing_functions.cpp:82
msgid "End Time"
msgstr ""

#: src/tool/printing_functions.cpp:89
msgid "Frame Rate"
msgstr ""

#: src/tool/printing_functions.cpp:96
msgid "Start Frame"
msgstr ""

#: src/tool/printing_functions.cpp:103
msgid "End Frame"
msgstr ""

#: src/tool/printing_functions.cpp:125
msgid "Image Aspect Ratio"
msgstr ""

#: src/tool/printing_functions.cpp:135
msgid "Pixel Width"
msgstr ""

#: src/tool/printing_functions.cpp:142
msgid "Pixel Height"
msgstr "גובה פיקסל"

#: src/tool/printing_functions.cpp:149
msgid "Pixel Aspect Ratio"
msgstr ""

#: src/tool/printing_functions.cpp:159
msgid "Top Left"
msgstr ""

#: src/tool/printing_functions.cpp:166
msgid "Bottom Right"
msgstr ""

#: src/tool/printing_functions.cpp:173
msgid "Physical Width"
msgstr ""

#: src/tool/printing_functions.cpp:180
msgid "Physical Height"
msgstr ""

#: src/tool/printing_functions.cpp:187
msgid "X Resolution"
msgstr ""

#: src/tool/printing_functions.cpp:193
msgid "Y Resolution"
msgstr ""

#: src/tool/printing_functions.cpp:199
msgid "Diagonal Image Span"
msgstr ""

#: src/tool/printing_functions.cpp:208
msgid "Interlaced"
msgstr ""

#: src/tool/printing_functions.cpp:215
msgid "Antialias"
msgstr ""

#: src/tool/printing_functions.cpp:229
msgid "Flags"
msgstr ""

#: src/tool/printing_functions.cpp:236
msgid "Focus"
msgstr ""

#: src/tool/printing_functions.cpp:243
msgid "Background Color"
msgstr ""

#: src/tool/printing_functions.cpp:254
msgid "Metadata"
msgstr ""

#~ msgid "Squared"
#~ msgstr "בריבוע"

#~ msgid "Square Root"
#~ msgstr "שורש ריבועי"

#~ msgid "Current Time"
#~ msgstr "זמן הנוכחי"<|MERGE_RESOLUTION|>--- conflicted
+++ resolved
@@ -8,13 +8,8 @@
 msgstr ""
 "Project-Id-Version: Synfig UI\n"
 "Report-Msgid-Bugs-To: https://github.com/synfig/synfig/issues\n"
-<<<<<<< HEAD
-"POT-Creation-Date: 2016-12-21 13:11+0700\n"
-"PO-Revision-Date: 2015-12-25 06:36+0000\n"
-=======
 "POT-Creation-Date: 2016-06-05 14:00+0700\n"
 "PO-Revision-Date: 2017-09-19 22:14+0000\n"
->>>>>>> bfd1c95b
 "Last-Translator: morevnaproject <ksee.zelgadis@gmail.com>\n"
 "Language-Team: Hebrew (http://www.transifex.com/morevnaproject/synfig/"
 "language/he/)\n"
@@ -22,12 +17,8 @@
 "MIME-Version: 1.0\n"
 "Content-Type: text/plain; charset=UTF-8\n"
 "Content-Transfer-Encoding: 8bit\n"
-<<<<<<< HEAD
-"Plural-Forms: nplurals=2; plural=(n != 1);\n"
-=======
 "Language: he\n"
 "Plural-Forms: nplurals=4; plural=(n == 1 && n % 1 == 0) ? 0 : (n == 2 && n % 1 == 0) ? 1: (n % 10 == 0 && n % 1 == 0 && n > 10) ? 2 : 3;\n"
->>>>>>> bfd1c95b
 
 #: src/modules/lyr_freetype/lyr_freetype.cpp:73
 #: src/modules/lyr_freetype/lyr_freetype.cpp:585
