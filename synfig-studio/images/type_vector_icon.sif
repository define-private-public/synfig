--- conflicted
+++ resolved
@@ -105,16 +105,11 @@
           <param name="children_lock">
             <bool value="false" static="true"/>
           </param>
-<<<<<<< HEAD
-          <param name="width">
-            <real value="0.3499999940" guid="B502DC87617DD25C9EDE43310C2169D7"/>
-=======
           <param name="focus">
             <vector>
               <x>0.0000000000</x>
               <y>0.0000000000</y>
             </vector>
->>>>>>> 3eee181e
           </param>
           <param name="outline_grow">
             <real value="0.0000000000"/>
@@ -223,16 +218,11 @@
           <param name="children_lock">
             <bool value="false" static="true"/>
           </param>
-<<<<<<< HEAD
-          <param name="width">
-            <real value="0.3499999940" guid="B502DC87617DD25C9EDE43310C2169D7"/>
-=======
           <param name="focus">
             <vector>
               <x>0.0000000000</x>
               <y>0.0000000000</y>
             </vector>
->>>>>>> 3eee181e
           </param>
           <param name="outline_grow">
             <real value="0.0000000000"/>
@@ -664,188 +654,8 @@
           <param name="time_offset">
             <time value="0s"/>
           </param>
-<<<<<<< HEAD
-          <param name="winding_style">
-            <integer value="0"/>
-          </param>
-          <param name="bline">
-            <bline type="bline_point" loop="true">
-              <entry>
-                <composite type="bline_point">
-                  <point>
-                    <vector>
-                      <x>-0.4547635317</x>
-                      <y>0.0146258557</y>
-                    </vector>
-                  </point>
-                  <width>
-                    <real value="1.0000000000"/>
-                  </width>
-                  <origin>
-                    <real value="0.5000000000"/>
-                  </origin>
-                  <split>
-                    <bool value="true"/>
-                  </split>
-                  <t1>
-                    <radial_composite type="vector">
-                      <radius>
-                        <real value="0.3335462267"/>
-                      </radius>
-                      <theta>
-                        <angle value="-90.000000"/>
-                      </theta>
-                    </radial_composite>
-                  </t1>
-                  <t2>
-                    <radial_composite type="vector">
-                      <radius>
-                        <real value="0.3335479095"/>
-                      </radius>
-                      <theta>
-                        <angle value="-90.000000"/>
-                      </theta>
-                    </radial_composite>
-                  </t2>
-                </composite>
-              </entry>
-              <entry>
-                <composite type="bline_point">
-                  <point>
-                    <vector>
-                      <x>-0.6560769081</x>
-                      <y>-0.1866875142</y>
-                    </vector>
-                  </point>
-                  <width>
-                    <real value="1.0000000000"/>
-                  </width>
-                  <origin>
-                    <real value="0.5000000000"/>
-                  </origin>
-                  <split>
-                    <bool value="true"/>
-                  </split>
-                  <t1>
-                    <radial_composite type="vector">
-                      <radius>
-                        <real value="0.3335462267"/>
-                      </radius>
-                      <theta>
-                        <angle value="180.000000"/>
-                      </theta>
-                    </radial_composite>
-                  </t1>
-                  <t2>
-                    <radial_composite type="vector">
-                      <radius>
-                        <real value="0.3335479095"/>
-                      </radius>
-                      <theta>
-                        <angle value="-180.000000"/>
-                      </theta>
-                    </radial_composite>
-                  </t2>
-                </composite>
-              </entry>
-              <entry>
-                <composite type="bline_point">
-                  <point>
-                    <vector>
-                      <x>-0.8573902249</x>
-                      <y>0.0146258557</y>
-                    </vector>
-                  </point>
-                  <width>
-                    <real value="1.0000000000"/>
-                  </width>
-                  <origin>
-                    <real value="0.5000000000"/>
-                  </origin>
-                  <split>
-                    <bool value="true"/>
-                  </split>
-                  <t1>
-                    <radial_composite type="vector">
-                      <radius>
-                        <real value="0.3335479095"/>
-                      </radius>
-                      <theta>
-                        <angle value="90.000000"/>
-                      </theta>
-                    </radial_composite>
-                  </t1>
-                  <t2>
-                    <radial_composite type="vector">
-                      <radius>
-                        <real value="0.3335462267"/>
-                      </radius>
-                      <theta>
-                        <angle value="-270.000000"/>
-                      </theta>
-                    </radial_composite>
-                  </t2>
-                </composite>
-              </entry>
-              <entry>
-                <composite type="bline_point">
-                  <point>
-                    <vector>
-                      <x>-0.6560769081</x>
-                      <y>0.2159392387</y>
-                    </vector>
-                  </point>
-                  <width>
-                    <real value="1.0000000000"/>
-                  </width>
-                  <origin>
-                    <real value="0.5000000000"/>
-                  </origin>
-                  <split>
-                    <bool value="true"/>
-                  </split>
-                  <t1>
-                    <radial_composite type="vector">
-                      <radius>
-                        <real value="0.3335479095"/>
-                      </radius>
-                      <theta>
-                        <angle value="0.000000"/>
-                      </theta>
-                    </radial_composite>
-                  </t1>
-                  <t2>
-                    <radial_composite type="vector">
-                      <radius>
-                        <real value="0.3335462267"/>
-                      </radius>
-                      <theta>
-                        <angle value="0.000000"/>
-                      </theta>
-                    </radial_composite>
-                  </t2>
-                </composite>
-              </entry>
-            </bline>
-          </param>
-          <param name="width">
-            <real value="0.3499999940" guid="B502DC87617DD25C9EDE43310C2169D7"/>
-          </param>
-          <param name="expand">
-            <real value="0.0000000000"/>
-          </param>
-          <param name="sharp_cusps">
-            <bool value="true"/>
-          </param>
-          <param name="round_tip[0]">
-            <bool value="false"/>
-          </param>
-          <param name="round_tip[1]">
-            <bool value="false"/>
-=======
           <param name="children_lock">
             <bool value="false" static="true"/>
->>>>>>> 3eee181e
           </param>
           <param name="focus">
             <vector>
