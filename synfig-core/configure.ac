# $Id$

# -- I N I T --------------------------------------------------

AC_INIT([Synfig Core],[0.63.05],[http://sourceforge.net/tracker/?group_id=144022&atid=757416],[synfig])
AC_REVISION

AC_CONFIG_AUX_DIR(config)
AC_CONFIG_HEADERS([config.h])
AC_CANONICAL_HOST
dnl AC_CANONICAL_TARGET

AM_INIT_AUTOMAKE([nostdinc])
AM_MAINTAINER_MODE

AC_LIBLTDL_CONVENIENCE
AC_SUBST(INCLTDL)
AC_SUBST(LIBLTDL)

API_VERSION=0.0


AC_DEFINE(LT_SCOPE,[extern],[LibLTDL is linked staticly])




# -- V A R I A B L E S ----------------------------------------

SVN_REPOSITORY=https://synfig.svn.sourceforge.net/svnroot/synfig/synfig-core
AC_SUBST(SVN_REPOSITORY)


# -- P R O G R A M S ------------------------------------------

AC_PROG_CC
AC_GNU_SOURCE
AC_PROG_CXX
AC_PROG_CPP
AC_PROG_CXXCPP
AC_PROG_INSTALL

AC_LANG([C++])

AC_C_BIGENDIAN


# -- A R G U M E N T S ----------------------------------------


AC_ARG_DEBUG
AC_ARG_OPTIMIZATION
AC_ARG_WARNINGS
AC_ARG_PROFILING
AC_ARG_PROFILE_ARCS
AC_ARG_BRANCH_PROBABILITIES

AC_ARG_ENABLE(g5opt,[
  --enable-g5opt           enable optimizations specific to G5 proc],[
#	CXXFLAGS="$CXXFLAGS -fastf -fPIC"
#	CFLAGS="$CFLAGS -fastf -fPIC"
	CXXFLAGS="$CXXFLAGS -mtune=G5 -falign-loops=32"
	CFLAGS="$CFLAGS -mtune=G5"
],
[
	true
])

#MINGW_FLAGS="-mno-cygwin"

AC_WIN32_QUIRKS

# If we are in debug mode, use the debugging version of the
# Microsoft Visual C Runtime Library
#if [[ $debug = "yes" ]] ; then {
#	WIN32_DEBUG_LIBRARY="msvcr70d"
#	WIN32_DEBUG_LIBRARY="msvcrtd"
#	LIBTOOL_PATCH_SED="$LIBTOOL_PATCH_SED
#		s/-lmsvcrt/-l$WIN32_DEBUG_LIBRARY/g;
#	";
#} ; fi

AC_LIBTOOL_WIN32_DLL
AC_LIBTOOL_DLOPEN
AC_DISABLE_STATIC
AC_ENABLE_SHARED
AC_PROG_LIBTOOL
AC_SUBST(LIBTOOL_DEPS)
AC_LIBTOOL_PATCH

#if [[ "$LIBTOOL_PATCH_SED""x" != "x" ]] ; then {
#	printf "Patching libtool... "
#	cat libtool | sed "$LIBTOOL_PATCH_SED" > libtool2
#	rm libtool
#	mv libtool2 libtool
#	chmod +x libtool
#	AC_MSG_RESULT([patched])
#} fi ;


dnl
dnl dynamic linker
dnl
AC_CHECK_LIB(c, dlopen,
	DYNAMIC_LD_LIBS="",
	AC_CHECK_LIB(
		dl,
		dlopen,
        DYNAMIC_LD_LIBS="-ldl",
	    DYNAMIC_LD_LIBS=""
	)
)

AC_SUBST(DYNAMIC_LD_LIBS)

AC_ARG_ENABLE(half,[
  --enable-half           Use OpenEXR's "half" type for color],[
	use_openexr_half=$enableval
],
[
	use_openexr_half="no"
])



AC_ARG_ENABLE(layer-profiling,[
  --enable-layer-profiling       Enable layer profiling],[
	use_layerprofiling=$enableval
],
[
	use_layerprofiling="no"
])
if test $use_layerprofiling = "yes" ; then {
	AC_DEFINE(SYNFIG_PROFILE_LAYERS,[1],[enable layer profiling])
} ; fi




AC_ARG_WITH(imagemagick,[
  --without-imagemagick   Disable support for ImageMagick],[
],[
    AC_CHECK_PROG([imagemagick_convert],[convert],[yes],[no])
    with_imagemagick=$imagemagick_convert
])
if test $with_imagemagick = "no" ; then {
	AM_CONDITIONAL(WITH_IMAGEMAGICK,false)
} else {
	AM_CONDITIONAL(WITH_IMAGEMAGICK,true)
} ; fi





AC_ARG_WITH(magickpp,[
  --without-magickpp        Disable support for Magick++],[
],[
	with_magickpp="yes"
])
if test $with_magickpp = "yes" ; then {
  AC_CHECK_HEADER([Magick++.h],[
  	MAGICKPP_LIBS="-lMagick++"
  	AC_DEFINE(HAVE_MAGICKPP,[], [ Define if Magick++ library is available ] )
  	AC_SUBST(MAGICKPP_LIBS)
  	AM_CONDITIONAL(HAVE_LIBMAGICKPP,true)
	AC_CHECK_LIB(Magick,OptimizeImageTransparency,[
		AC_DEFINE(HAVE_MAGICK_OPTIMIZE,[], [ Define if Magick++ defines OptimizeImageTransparency() ] )
		AM_CONDITIONAL(HAVE_MAGICK_OPTIMIZE,true)
	],[
		AC_MSG_RESULT([ *** OptimizeImageTransparency() not available - need ImageMagick 6.3 or newer ])
		AM_CONDITIONAL(HAVE_MAGICK_OPTIMIZE,false)
	])
  ],[
	with_magickpp="no"
  	AC_MSG_RESULT([ *** Magick++ Output target disabled])
  	TARGET_MAGICKPP="no"
  	AM_CONDITIONAL(HAVE_LIBMAGICKPP,false)
	AM_CONDITIONAL(HAVE_MAGICK_OPTIMIZE,false)
  ])
} else {
	AM_CONDITIONAL(HAVE_LIBMAGICKPP,false)
	AM_CONDITIONAL(HAVE_MAGICK_OPTIMIZE,false)
} ; fi




AC_ARG_WITH(ffmpeg,[
  --without-ffmpeg        Disable support for FFMPEG],[
],[
	with_ffmpeg="yes"
])
if test $with_ffmpeg = "no" ; then {
	AM_CONDITIONAL(WITH_FFMPEG,false)
} else {
	AM_CONDITIONAL(WITH_FFMPEG,true)
} ; fi




AC_ARG_WITH(vimage,[
  --with-vimage        Enable support for apple vImage],[
],[
	with_vimage="no"
])
if test $with_vimage = "no" ; then {
	AM_CONDITIONAL(WITH_VIMAGE,false)
} else {
	AM_CONDITIONAL(WITH_VIMAGE,true)
	AC_DEFINE(HAS_VIMAGE,[1],[enable apple vImage])
	VIMAGE_LIBS="-Wc,-framework -Wc,Accelerate"

} ; fi



AC_ARG_WITH(libdv,[
  --without-libdv         Disable support for libdv],[
],[
	with_libdv="yes"
])
if test $with_libdv = "no" ; then {
	AM_CONDITIONAL(WITH_LIBDV,false)
} else {
	AM_CONDITIONAL(WITH_LIBDV,true)
} ; fi




# LIBAVCODEC CHECK--------------------

AC_ARG_WITH(libavcodec,[
  --with-libavcodec         Enable support for libavcodec (Default=no)],[
],[
	with_libavcodec="no"
])

if test $with_libavcodec != "no" ; then {
	PKG_CHECK_MODULES(LIBAVCODEC, [libavcodec libavformat],[],[echo no; with_libavcodec="no"])
} ; fi
if test $with_libavcodec = "yes" ; then {
	AC_DEFINE(WITH_LIBAVCODEC,[],[enable libavcodec support])
	AM_CONDITIONAL(WITH_LIBAVCODEC,true)
} else {
	AM_CONDITIONAL(WITH_LIBAVCODEC,false)
} ; fi


if test $with_libavcodec = "yes" ; then {

	# Need to check both the new and old locations for the avformat header
	# Need to save flags, add avformat flags, check headers and restore flags
	ac_save_CPPFLAGS="$CPPFLAGS"
	ac_save_CFLAGS="$CFLAGS"
	CPPFLAGS="${CPPFLAGS} ${LIBAVCODEC_CFLAGS}"
	CFLAGS="${CFLAGS} ${LIBAVCODEC_CFLAGS}"
	AC_CHECK_HEADERS(libavformat/avformat.h avformat.h ffmpeg/avformat.h)
	CPPFLAGS="${ac_save_CPPFLAGS}"
	CFLAGS="${ac_save_CFLAGS}"

	AC_ARG_WITH(libswscale,
		[AS_HELP_STRING([--without-libswscale],
			[disable support for libswscale (Default=auto)])],
		[],
		[with_libswscale="yes"]
	)

	if test $with_libswscale != "no" ; then {
		PKG_CHECK_MODULES(LIBSWSCALE, [libswscale], [], [echo no; with_libswscale="no"])
	} ; fi

	if test $with_libswscale = "yes" ; then {
		AC_DEFINE(WITH_LIBSWSCALE, [], [enable libswscale support])

		# Need to check both the new and old locations for the swscale header
		# Need to save flags, add swscale flags, check headers and restore flags
		ac_save_CPPFLAGS="$CPPFLAGS"
		ac_save_CFLAGS="$CFLAGS"
		CPPFLAGS="${CPPFLAGS} ${LIBSWSCALE_CFLAGS}"
		CFLAGS="${CFLAGS} ${LIBSWSCALE_CFLAGS}"
		AC_CHECK_HEADERS(libswscale/swscale.h swscale.h ffmpeg/swscale.h)
		CPPFLAGS="${ac_save_CPPFLAGS}"
		CFLAGS="${ac_save_CFLAGS}"
    	} else {
		AC_CHECK_LIB(avcodec, img_convert,
			[AC_MSG_RESULT([ *** Using deprecated function img_convert.])],
			[AC_MSG_FAILURE([Neither libswscale nor function img_convert was found.])],
			[]
		)
	} ; fi
} ; fi
AM_CONDITIONAL(WITH_LIBSWSCALE, test "x$with_libswscale" = "xyes")


# FREETYPE2 CHECK--------------------

AC_ARG_WITH(freetype,[
  --without-freetype         disable support for freetype (Default=auto)],[
],[
	with_freetype="yes"
])

if test $with_freetype != "no" ; then {
	PKG_CHECK_MODULES(FREETYPE, freetype2,[
		with_freetype="yes"
	],[
		PKG_CHECK_MODULES(FREETYPE, xft,[
			with_freetype="yes"
		],[
			with_freetype="no"
		])
	])
} ; fi

if test $with_freetype = "no" ; then {
	AM_CONDITIONAL(WITH_FREETYPE,false)
} else {
	AM_CONDITIONAL(WITH_FREETYPE,true)
} ; fi


# FONTCONFIG CHECK--------------------

AC_ARG_WITH(fontconfig,[
  --without-fontconfig         disable support for fontconfig (Default=auto)],[
],[
	with_fontconfig="yes"
])

if test $with_fontconfig != "no" ; then {
	PKG_CHECK_MODULES(FONTCONFIG, fontconfig,[
		with_fontconfig="yes"
	],[
		with_fontconfig="no"
	])
} ; fi

if test $with_fontconfig = "yes" ; then {
	AC_DEFINE(WITH_FONTCONFIG,[],[enable fontconfig support])
	AM_CONDITIONAL(WITH_FONTCONFIG,true)
} else {
	AM_CONDITIONAL(WITH_FONTCONFIG,false)
} ; fi


# OPENEXR CHECK------------------------
AC_ARG_WITH(openexr,[
  --without-openexr        Disable support for ILM's OpenEXR],[
],[
	with_openexr="yes"
])
if test $with_openexr = "yes" ; then {
	PKG_CHECK_MODULES(OPENEXR, OpenEXR,[
		AC_DEFINE(HAVE_OPENEXR,[], [ Define if OpenEXR is available ] )
		AM_CONDITIONAL(WITH_OPENEXR,true)
	],
	[
		with_openexr="no"
	])
} ; fi
if test $with_openexr = "no" ; then {
	AM_CONDITIONAL(WITH_OPENEXR,false)
	use_openexr_half="no"
} ; fi
if test $use_openexr_half = yes ; then {
	AC_MSG_RESULT([ ** Using OpenEXR Half.])
	CONFIG_DEPS="$CONFIG_DEPS OpenEXR"
	CONFIG_CFLAGS="$CONFIG_CFLAGS -DUSE_HALF_TYPE"
	OPENEXR_HALF_LIBS="-lHalf"
} else {
	OPENEXR_HALF_LIBS=""
} ; fi


# JPEG CHECK (commandline switch) ------------------------
AC_ARG_WITH(jpeg,[
  --without-jpeg        Disable support for JPEG],[
],[
	with_jpeg="yes"
])
if test $with_jpeg = "no" ; then {
	AM_CONDITIONAL(WITH_JPEG,false)
} else {
	AM_CONDITIONAL(WITH_JPEG,true)
} ; fi





# -- L I B R A R I E S ----------------------------------------

AC_LIB_LTDL

ALL_LINGUAS="es fr it ru de en_GB zh_CN ro no_NO pt_BR pl_PL fa_IR nl sk_SK lt el_GR"
AM_GNU_GETTEXT([external])
# This is here so autoreconf will run autopoint
AM_GNU_GETTEXT_VERSION([0.15])
localedir="$datadir/locale"

PKG_CHECK_MODULES(ETL, [ETL >= 0.04.15],,[
	AC_MSG_ERROR([ ** You need to install the ETL (version 0.04.15 or greater).])
])
CONFIG_DEPS="$CONFIG_DEPS ETL"


PKG_CHECK_MODULES(LIBXMLPP, libxml++-2.6,[
	CONFIG_DEPS="$CONFIG_DEPS libxml++-2.6"
],[
	PKG_CHECK_MODULES(LIBXMLPP, libxml++-1.0,[
		CONFIG_DEPS="$CONFIG_DEPS libxml++-1.0"
	],[
		AC_MSG_ERROR([ ** You need to install libxml++, either verison 2.6 or 1.0.])
	])
])

PKG_CHECK_MODULES(LIBSIGC, [sigc++-2.0],,[
	AC_MSG_ERROR([ ** libsigc++-2.0 not found. It is required. You should really install it.])
dnl	PKG_CHECK_MODULES(LIBSIGC, [sigc++-1.2],,[
dnl		AC_MSG_ERROR([ ** At least libsigc++-1.2 is required.])
dnl	])
])
CONFIG_DEPS="$CONFIG_DEPS sigc++-2.0"

dnl PKG_CHECK_MODULES(GLIB, glib-2.0,[GLIB="yes"],[GLIB="no"])

<<<<<<< HEAD
PKG_CHECK_MODULES(LIBCAIRO, [cairo >= 1.12.0],[
	CONFIG_DEPS="$CONFIG_DEPS cairo"
],[
	AC_MSG_ERROR([ ** You need to install cairo verison 1.12.0 or higher.])
])

=======
AX_BOOST_BASE([1.32.0])
AX_BOOST_PROGRAM_OPTIONS
if test "x$ax_cv_boost_program_options" = "xno" ; then
	AC_MSG_ERROR([ ** You need to install Boost program-options library])
fi
# Boost Program Options is just a dependency of the synfig cli and so,
# not required to link against the synfig library.
#CONFIG_DEPS="$CONFIG_DEPS boost_program_options"
>>>>>>> d4f368af

PKG_CHECK_MODULES(LIBPANGO, pango pangocairo,[
	CONFIG_DEPS="$CONFIG_DEPS pango pangocairo"
],[
	AC_MSG_ERROR([ ** You need to install pango])
])


TARGET_PNG="yes"
TARGET_MNG="yes"

AC_CHECK_LIB(png14, png_write_row,[
	PNG_LIBS="-lpng14"
	AC_DEFINE(HAVE_LIBPNG14,[], [ Define if PNG 1.4 library is available ])
	AC_DEFINE(HAVE_LIBPNG,[], [ Define if PNG library is available ])
	AC_SUBST(PNG_LIBS)
	AM_CONDITIONAL(HAVE_LIBPNG14,true)
	AM_CONDITIONAL(HAVE_LIBPNG,true)
],[
	AC_CHECK_LIB(png12, png_write_row,[
	PNG_LIBS="-lpng12"
	AC_DEFINE(HAVE_LIBPNG,[])
	AC_SUBST(PNG_LIBS)
	AM_CONDITIONAL(HAVE_LIBPNG14,false)
	AM_CONDITIONAL(HAVE_LIBPNG,true)
	],[
		AC_CHECK_LIB(png, png_write_row,[
		PNG_LIBS="-lpng"
		AC_DEFINE(HAVE_LIBPNG,[])
		AC_SUBST(PNG_LIBS)
		AM_CONDITIONAL(HAVE_LIBPNG14,false)
		AM_CONDITIONAL(HAVE_LIBPNG,true)
		],[
			AC_MSG_RESULT([ *** PNG Output target disabled])
			TARGET_PNG="no"
			AM_CONDITIONAL(HAVE_LIBPNG14,false)
			AM_CONDITIONAL(HAVE_LIBPNG,false)
		],[-lz -L${exec_prefix}/lib])
	],[-lz -L${exec_prefix}/lib])
],[-lz -L${exec_prefix}/lib])

AC_CHECK_LIB(mng, mng_initialize,[
	MNG_LIBS="-lmng -lz"
	AC_DEFINE(HAVE_LIBMNG,[], [ Define if MNG library is available ] )
	AC_SUBST(MNG_LIBS)
	AM_CONDITIONAL(HAVE_LIBMNG,true)
],[
	AC_MSG_RESULT([ *** MNG Output target disabled])
	TARGET_MNG="no"
	AM_CONDITIONAL(HAVE_LIBMNG,false)
],[-lz -L${exec_prefix}/lib])

# check for JPEG availability
if test $with_jpeg = "yes" ; then {
	AC_CHECK_LIB(jpeg, jpeg_CreateCompress,[
		JPEG_LIBS="-ljpeg"
		AC_DEFINE(HAVE_LIBJPEG,[], [ Define if JPEG library is available ] )
		AC_SUBST(JPEG_LIBS)
		TARGET_JPEG="yes"
		AM_CONDITIONAL(HAVE_LIBJPEG,true)
	],[
		AC_MSG_RESULT([ *** JPEG Output target disabled])
		TARGET_JPEG="no"
		AM_CONDITIONAL(HAVE_LIBJPEG,false)
	],[
		-L${exec_prefix}/lib
	])
} else {
	AC_MSG_RESULT([ *** JPEG Output target disabled])
	TARGET_JPEG="no"
	AM_CONDITIONAL(HAVE_LIBJPEG,false)
} ; fi



MODULE_DIR='${libdir}/synfig/modules'
moduledir=$libdir/synfig/modules
AC_SUBST(MODULE_DIR)
SYNFIGLIB_DIR=$libdir/synfig
AC_SUBST(SYNFIGLIB_DIR)

# Check for unordered_map or hash_map headers
AC_MSG_CHECKING([for unordered_map<int,int>::const_iterator])
AC_COMPILE_IFELSE([
	AC_LANG_PROGRAM([
		[#include <tr1/unordered_map>]
	],[
		[std::tr1::unordered_map<int,int>::const_iterator iter;]
	])],[
	AC_MSG_RESULT([yes])
	AC_DEFINE([HASH_MAP_CLASS],[HASH_MAP_NAMESPACE::unordered_map],[The template name for unordered maps.])
	AC_DEFINE([HASH_MAP_H],[<tr1/unordered_map>],[The header file to include for unordered maps.])
	AC_DEFINE([HASH_MAP_NAMESPACE],[std::tr1],[The namespace for unordered maps.])
	AC_DEFINE([FUNCTIONAL_H],[<tr1/functional>],[The header file for hash<T>.])
	AC_DEFINE([FUNCTIONAL_HASH_ON_STRING],[1],[Define to 1 if hash<T> needs to use T=String rather than T=char* to hash strings.])
],[
	AC_MSG_RESULT([no])
	AC_CHECK_HEADERS([ext/hash_map],[
		AC_DEFINE([HASH_MAP_CLASS],[HASH_MAP_NAMESPACE::hash_map],[The template name for unordered maps.])
		AC_DEFINE([HASH_MAP_H],[<ext/hash_map>],[The header file to include for unordered maps.])
		AC_DEFINE([HASH_MAP_NAMESPACE],[__gnu_cxx],[The namespace for unordered maps.])
		AC_DEFINE([FUNCTIONAL_H],[<ext/functional>],[The header file for hash<T>.])
	],[
		AC_MSG_ERROR([C++ compiler does not seem to support unordered containers])
	])
])

# Check for unordered_set or hash_set headers
AC_MSG_CHECKING([for unordered_set<int,int>::const_iterator])
AC_COMPILE_IFELSE([
	AC_LANG_PROGRAM([
		[#include <tr1/unordered_set>]
	],[
		[std::tr1::unordered_set<int,int>::const_iterator iter;]
	])],[
	AC_MSG_RESULT([yes])
	AC_DEFINE([HASH_SET_CLASS],[HASH_SET_NAMESPACE::unordered_set],[The template name for unordered sets.])
	AC_DEFINE([HASH_SET_H],[<tr1/unordered_set>],[The header file to include for unordered sets.])
	AC_DEFINE([HASH_SET_NAMESPACE],[std::tr1],[The namespace for unordered sets.])
],[
	AC_MSG_RESULT([no])
	AC_CHECK_HEADERS([ext/hash_set],[
		AC_DEFINE([HASH_SET_CLASS],[HASH_SET_NAMESPACE::hash_set],[The template name for unordered sets.])
		AC_DEFINE([HASH_SET_H],[<ext/hash_set>],[The header file to include for unordered sets.])
		AC_DEFINE([HASH_SET_NAMESPACE],[__gnu_cxx],[The namespace for unordered sets.])
	],[
		AC_MSG_ERROR([C++ compiler does not seem to support unordered containers])
	])
])





AC_CHECK_HEADERS(signal.h termios.h sys/errno.h)


case "$host" in
	*mingw* | *cygwin*)
		AM_CONDITIONAL(WIN32_PKG, true)
		AM_CONDITIONAL(MACOSX_PKG, false)
	;;
	*darwin*)
		AM_CONDITIONAL(WIN32_PKG, false)
		AM_CONDITIONAL(MACOSX_PKG, true)
	;;
	*)
		AM_CONDITIONAL(WIN32_PKG, false)
		AM_CONDITIONAL(MACOSX_PKG, false)
	;;
esac



# -- H E A D E R S --------------------------------------------

AC_HEADER_SYS_WAIT
AC_CHECK_HEADERS([process.h io.h fcntl.h])

# -- T Y P E S & S T R U C T S --------------------------------

# -- F U N C T I O N S ----------------------------------------

dnl AC_CHECK_FUNCS([floor pow sqrt],[],[
dnl 	AC_MSG_ERROR([ ** Could not find proper math functions.])
dnl ])

AC_CHECK_FUNCS([fork])
AC_CHECK_FUNCS([kill])
AC_CHECK_FUNCS([pipe])
AC_CHECK_FUNCS([waitpid])

AC_CHECK_FUNCS(
	[isnan],
	[],
	[
		AC_CHECK_FUNCS(
			[_isnan]
		)
	]
)

AC_CHECK_FUNCS(
	[isnanf],
	[],
	[
		AC_CHECK_FUNCS(
			[_isnanf]
		)
	]
)

AC_CHECK_FUNCS(
	[floorl],
	[],
	[
		AC_CHECK_FUNCS(
			[_floorl]
		)
	]
)

AC_CHECK_LIB([pthread],[pthread_create])

# -- O U T P U T ----------------------------------------------

AC_SUBST(CFLAGS)
AC_SUBST(CXXFLAGS)
AC_SUBST(CPPFLAGS)
AC_SUBST(LDFLAGS)

# AC_CONFIG_SUBDIRS(libltdl) is required for libtool 1.5.26 but must not be present for
# libtool 2.2.4. Problem seems to be that AC_LIB_LTDL (above) now calls AC_CONFIG_SUBDIRS
# itself, through LTDL_INIT, _LTDL_SETUP, _LTDL_MODE_DISPATCH. We need to check the
# condition that libltdl has already been registered with AC_CONFIG_SUBDIRS:
m4_ifdef([_AC_SEEN_TAG(libltdl)], [], [AC_CONFIG_SUBDIRS(libltdl)])

CONFIG_LIBS="-lsynfig"
CONFIG_CFLAGS="$CONFIG_CFLAGS"
AC_SUBST(CONFIG_LIBS)
AC_SUBST(CONFIG_CFLAGS)
AC_SUBST(CONFIG_DEPS)
AC_SUBST(ETL_CFLAGS)

SYNFIG_LIBS="$VIMAGE_LIBS $LIBXMLPP_LIBS $LIBCAIRO_LIBS $LIBCAIROMM_LIBS $LIBPANGO_LIBS $ETL_LIBS $LIBSIGC_LIBS $LTLIBINTL"
SYNFIG_CFLAGS="$LIBXMLPP_CFLAGS $LIBCAIRO_CFLAGS $LIBCAIROMM_CFLAGS $LIBPANGO_CFLAGS $ETL_CFLAGS $LIBSIGC_CFLAGS $CONFIG_CFLAGS -DSYNFIG_NO_DEPRECATED -DLOCALEDIR=\\\"$localedir\\\""

CONFIG_CFLAGS="`echo $CONFIG_CFLAGS | sed s/-mno-cygwin//g | sed s/-mwindows//g`"
SYNFIG_CFLAGS="`echo $SYNFIG_CFLAGS | sed s/-mno-cygwin//g | sed s/-mwindows//g`"
SYNFIG_LIBS="`echo $SYNFIG_LIBS | sed s/-mno-cygwin//g | sed s/-mwindows//g`"

AC_SUBST(LIBADD_DL)

AC_SUBST(SYNFIG_LIBS)
AC_SUBST(SYNFIG_CFLAGS)
AC_SUBST(OPENEXR_HALF_LIBS)

AC_SUBST(API_VERSION)

synfigincludedir=$includedir/synfig-$API_VERSION
AC_SUBST(synfigincludedir)

AC_CONFIG_FILES([synfig-config
build_tools/Makefile
synfig.pc
doxygen.cfg
Makefile
po/Makefile.in
src/Makefile
src/synfig/Makefile
src/modules/Makefile
src/modules/lyr_freetype/Makefile
src/modules/lyr_std/Makefile
src/modules/mod_bmp/Makefile
src/modules/mod_dv/Makefile
src/modules/mod_ffmpeg/Makefile
src/modules/mod_filter/Makefile
src/modules/mod_geometry/Makefile
src/modules/mod_gif/Makefile
src/modules/mod_gradient/Makefile
src/modules/mod_imagemagick/Makefile
src/modules/mod_jpeg/Makefile
src/modules/mod_libavcodec/Makefile
src/modules/mod_magickpp/Makefile
src/modules/mod_mng/Makefile
src/modules/mod_noise/Makefile
src/modules/mod_openexr/Makefile
src/modules/mod_particle/Makefile
src/modules/mod_png/Makefile
src/modules/mod_ppm/Makefile
src/modules/mod_yuv420p/Makefile
src/modules/mod_svg/Makefile
src/modules/mod_example/Makefile
src/tool/Makefile
src/modules/synfig_modules.cfg
examples/walk/Makefile
examples/Makefile
win32inst.nsi
pkg-info/macosx/synfig-core.info
])
## src/modules/trgt_mpg/Makefile
## src/modules/mptr_mplayer/Makefile
AC_OUTPUT

# -- S U M M A R Y --------------------------------------------

echo "
$PACKAGE_NAME v.$VERSION
Configuration Summary
- - - - - -

Install Prefix -------------------> $prefix
Module directory -----------------> $moduledir
Build Platform -------------------> $build
Host Platform --------------------> $host
Arc Profiling --------------------> $profile_arcs
GProf Profiling ------------------> $profiling
Debug Mode -----------------------> $debug ($debug_flags)
Optimization ---------------------> $optimization
PNG output target support --------> $TARGET_PNG
MNG output target support --------> $TARGET_MNG
JPEG output target support -------> $TARGET_JPEG
ETL_CFLAGS -----------------------> $ETL_CFLAGS
FreeType2 ------------------------> $with_freetype
fontconfig -----------------------> $with_fontconfig
libavcodec -----------------------> $with_libavcodec
libswscale -----------------------> $with_libswscale
vImage ---------------------------> $with_vimage
ImageMagick ----------------------> $with_imagemagick
Magick++ -------------------------> $with_magickpp
FFMPEG ---------------------------> $with_ffmpeg
libdv ----------------------------> $with_libdv
OpenEXR --------------------------> $with_openexr
Using OpenEXR's \"half\" type ------> $use_openexr_half

"'$'"CXX -----------------------------> '$CXX'
"'$'"CXXFLAGS ------------------------> '$CXXFLAGS'
"'$'"SYNFIG_LIBS ---------------------> '$SYNFIG_LIBS'
"'$'"LIBXMLPP_LIBS -------------------> '$LIBXMLPP_LIBS'
"'$'"LIBCAIRO_LIBS -------------------> '$LIBCAIRO_LIBS'
"'$'"LIBCAIROMM_LIBS -----------------> '$LIBCAIROMM_LIBS'
"'$'"LIBPANGO_LIBS -------------------> '$LIBPANGO_LIBS'
"'$'"ETL_LIBS ------------------------> '$ETL_LIBS'
"'$'"LIBSIGC_LIBS --------------------> '$LIBSIGC_LIBS'
"'$'"SYNFIG_CFLAGS -------------------> '$SYNFIG_CFLAGS'
"'$'"BOOST_CPPFLAGS ------------------> '$BOOST_CPPFLAGS'
"'$'"BOOST_LDFLAGS -------------------> '$BOOST_LDFLAGS'
"'$'"BOOST_PROGRAM_OPTIONS_LIB -------> '$BOOST_PROGRAM_OPTIONS_LIB'
"'$'"LIBADD_DL -----------------------> '$LIBADD_DL'
"<|MERGE_RESOLUTION|>--- conflicted
+++ resolved
@@ -427,14 +427,18 @@
 
 dnl PKG_CHECK_MODULES(GLIB, glib-2.0,[GLIB="yes"],[GLIB="no"])
 
-<<<<<<< HEAD
 PKG_CHECK_MODULES(LIBCAIRO, [cairo >= 1.12.0],[
 	CONFIG_DEPS="$CONFIG_DEPS cairo"
 ],[
 	AC_MSG_ERROR([ ** You need to install cairo verison 1.12.0 or higher.])
 ])
 
-=======
+PKG_CHECK_MODULES(LIBPANGO, pango pangocairo,[
+	CONFIG_DEPS="$CONFIG_DEPS pango pangocairo"
+],[
+	AC_MSG_ERROR([ ** You need to install pango])
+])
+
 AX_BOOST_BASE([1.32.0])
 AX_BOOST_PROGRAM_OPTIONS
 if test "x$ax_cv_boost_program_options" = "xno" ; then
@@ -443,13 +447,6 @@
 # Boost Program Options is just a dependency of the synfig cli and so,
 # not required to link against the synfig library.
 #CONFIG_DEPS="$CONFIG_DEPS boost_program_options"
->>>>>>> d4f368af
-
-PKG_CHECK_MODULES(LIBPANGO, pango pangocairo,[
-	CONFIG_DEPS="$CONFIG_DEPS pango pangocairo"
-],[
-	AC_MSG_ERROR([ ** You need to install pango])
-])
 
 
 TARGET_PNG="yes"
