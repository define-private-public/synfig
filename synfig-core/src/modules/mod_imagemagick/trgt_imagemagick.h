/* === S Y N F I G ========================================================= */
/*!	\file trgt_imagemagick.h
**	\brief Template Header
**
**	$Id$
**
**	\legal
**	Copyright (c) 2002-2005 Robert B. Quattlebaum Jr., Adrian Bentley
**
**	This package is free software; you can redistribute it and/or
**	modify it under the terms of the GNU General Public License as
**	published by the Free Software Foundation; either version 2 of
**	the License, or (at your option) any later version.
**
**	This package is distributed in the hope that it will be useful,
**	but WITHOUT ANY WARRANTY; without even the implied warranty of
**	MERCHANTABILITY or FITNESS FOR A PARTICULAR PURPOSE. See the GNU
**	General Public License for more details.
**	\endlegal
**
** === N O T E S ===========================================================
**
** ========================================================================= */

/* === S T A R T =========================================================== */

#ifndef __SYNFIG_TRGT_IMAGEMAGICK_H
#define __SYNFIG_TRGT_IMAGEMAGICK_H

/* === H E A D E R S ======================================================= */

#include <synfig/target_scanline.h>
#include <synfig/string.h>
#include <synfig/targetparam.h>
#include <sys/types.h>
#include <cstdio>

/* === M A C R O S ========================================================= */

/* === T Y P E D E F S ===================================================== */

/* === C L A S S E S & S T R U C T S ======================================= */


class imagemagick_trgt : public synfig::Target_Scanline
{
	SYNFIG_TARGET_MODULE_EXT
private:
	pid_t pid;
	int imagecount;
	bool multi_image;
	FILE *file;
	synfig::String filename;
	unsigned char *buffer;
	synfig::Color *color_buffer;
<<<<<<< HEAD
	synfig::PixelFormat pf; // \todo Is this needed?
=======
	synfig::PixelFormat pf;
	synfig::String sequence_separator;
>>>>>>> d60bdc39
public:
	imagemagick_trgt(const char *filename,
					 const synfig::TargetParam& /* params */);
	virtual ~imagemagick_trgt();

	virtual bool set_rend_desc(synfig::RendDesc *desc);
	virtual bool init();
	virtual bool start_frame(synfig::ProgressCallback *cb);
	virtual void end_frame();
	virtual synfig::Color * start_scanline(int scanline);
	virtual bool end_scanline();
	virtual unsigned char* start_scanline_rgba(int scanline);
	virtual bool end_scanline_rgba();
};

/* === E N D =============================================================== */

#endif<|MERGE_RESOLUTION|>--- conflicted
+++ resolved
@@ -53,12 +53,8 @@
 	synfig::String filename;
 	unsigned char *buffer;
 	synfig::Color *color_buffer;
-<<<<<<< HEAD
 	synfig::PixelFormat pf; // \todo Is this needed?
-=======
-	synfig::PixelFormat pf;
 	synfig::String sequence_separator;
->>>>>>> d60bdc39
 public:
 	imagemagick_trgt(const char *filename,
 					 const synfig::TargetParam& /* params */);
